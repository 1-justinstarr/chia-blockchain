import asyncio
import contextlib
import logging
import time
import traceback
from typing import Any, Callable, Dict, List, Optional

from aiohttp import WSCloseCode, WSMessage, WSMsgType

from chia.cmds.init_funcs import chia_full_version_str
from chia.protocols.protocol_message_types import ProtocolMessageTypes
from chia.protocols.protocol_state_machine import message_response_ok
from chia.protocols.protocol_timing import INTERNAL_PROTOCOL_ERROR_BAN_SECONDS
from chia.protocols.shared_protocol import Capability, Handshake
from chia.server.outbound_message import Message, NodeType, make_msg
from chia.server.rate_limits import RateLimiter
from chia.types.peer_info import PeerInfo
from chia.util.errors import Err, ProtocolError
from chia.util.ints import uint8, uint16

# Each message is prepended with LENGTH_BYTES bytes specifying the length
from chia.util.network import class_for_type, is_localhost

# Max size 2^(8*4) which is around 4GiB
LENGTH_BYTES: int = 4


class WSChiaConnection:
    """
    Represents a connection to another node. Local host and port are ours, while peer host and
    port are the host and port of the peer that we are connected to. Node_id and connection_type are
    set after the handshake is performed in this connection.
    """

    def __init__(
        self,
        local_type: NodeType,
        ws: Any,  # Websocket
        server_port: int,
        log: logging.Logger,
        is_outbound: bool,
        is_feeler: bool,  # Special type of connection, that disconnects after the handshake.
        peer_host,
        incoming_queue,
        close_callback: Callable,
        peer_id,
        inbound_rate_limit_percent: int,
        outbound_rate_limit_percent: int,
        close_event=None,
        session=None,
    ):
        # Local properties
        self.ws: Any = ws
        self.local_type = local_type
        self.local_port = server_port
        # Remote properties
        self.peer_host = peer_host

        peername = self.ws._writer.transport.get_extra_info("peername")

        if peername is None:
            raise ValueError(f"Was not able to get peername from {self.peer_host}")

        connection_port = peername[1]
        self.peer_port = connection_port
        self.peer_server_port: Optional[uint16] = None
        self.peer_node_id = peer_id

        self.log = log

        # connection properties
        self.is_outbound = is_outbound
        self.is_feeler = is_feeler

        # ChiaConnection metrics
        self.creation_time = time.time()
        self.bytes_read = 0
        self.bytes_written = 0
        self.last_message_time: float = 0

        # Messaging
        self.incoming_queue: asyncio.Queue = incoming_queue
        self.outgoing_queue: asyncio.Queue = asyncio.Queue()

        self.inbound_task: Optional[asyncio.Task] = None
        self.outbound_task: Optional[asyncio.Task] = None
        self.active: bool = False  # once handshake is successful this will be changed to True
        self.close_event: asyncio.Event = close_event
        self.session = session
        self.close_callback = close_callback

        self.pending_requests: Dict[uint16, asyncio.Event] = {}
        self.request_results: Dict[uint16, Message] = {}
        self.closed = False
        self.connection_type: Optional[NodeType] = None
        if is_outbound:
            self.request_nonce: uint16 = uint16(0)
        else:
            # Different nonce to reduce chances of overlap. Each peer will increment the nonce by one for each
            # request. The receiving peer (not is_outbound), will use 2^15 to 2^16 - 1
            self.request_nonce = uint16(2 ** 15)

        # This means that even if the other peer's boundaries for each minute are not aligned, we will not
        # disconnect. Also it allows a little flexibility.
        self.outbound_rate_limiter = RateLimiter(incoming=False, percentage_of_limit=outbound_rate_limit_percent)
        self.inbound_rate_limiter = RateLimiter(incoming=True, percentage_of_limit=inbound_rate_limit_percent)

        # Used by the Chia Seeder.
        self.version = None
        self.protocol_version = ""

    async def perform_handshake(self, network_id: str, protocol_version: str, server_port: int, local_type: NodeType):
        if self.is_outbound:
            outbound_handshake = make_msg(
                ProtocolMessageTypes.handshake,
                Handshake(
                    network_id,
                    protocol_version,
                    chia_full_version_str(),
                    uint16(server_port),
                    uint8(local_type.value),
                    [(uint16(Capability.BASE.value), "1")],
                ),
            )
            assert outbound_handshake is not None
            await self._send_message(outbound_handshake)
            inbound_handshake_msg = await self._read_one_message()
            if inbound_handshake_msg is None:
                raise ProtocolError(Err.INVALID_HANDSHAKE)
            inbound_handshake = Handshake.from_bytes(inbound_handshake_msg.data)

            # Handle case of invalid ProtocolMessageType
            try:
                message_type: ProtocolMessageTypes = ProtocolMessageTypes(inbound_handshake_msg.type)
            except Exception:
                raise ProtocolError(Err.INVALID_HANDSHAKE)

            if message_type != ProtocolMessageTypes.handshake:
                raise ProtocolError(Err.INVALID_HANDSHAKE)

            if inbound_handshake.network_id != network_id:
                raise ProtocolError(Err.INCOMPATIBLE_NETWORK_ID)

            self.version = inbound_handshake.software_version
            self.protocol_version = inbound_handshake.protocol_version
            self.peer_server_port = inbound_handshake.server_port
            self.connection_type = NodeType(inbound_handshake.node_type)

        else:
            try:
                message = await self._read_one_message()
            except Exception:
                raise ProtocolError(Err.INVALID_HANDSHAKE)

            if message is None:
                raise ProtocolError(Err.INVALID_HANDSHAKE)

            # Handle case of invalid ProtocolMessageType
            try:
                message_type = ProtocolMessageTypes(message.type)
            except Exception:
                raise ProtocolError(Err.INVALID_HANDSHAKE)

            if message_type != ProtocolMessageTypes.handshake:
                raise ProtocolError(Err.INVALID_HANDSHAKE)

            inbound_handshake = Handshake.from_bytes(message.data)
            if inbound_handshake.network_id != network_id:
                raise ProtocolError(Err.INCOMPATIBLE_NETWORK_ID)
            outbound_handshake = make_msg(
                ProtocolMessageTypes.handshake,
                Handshake(
                    network_id,
                    protocol_version,
                    chia_full_version_str(),
                    uint16(server_port),
                    uint8(local_type.value),
                    [(uint16(Capability.BASE.value), "1")],
                ),
            )
            await self._send_message(outbound_handshake)
            self.peer_server_port = inbound_handshake.server_port
            self.connection_type = NodeType(inbound_handshake.node_type)

        self.outbound_task = asyncio.create_task(self.outbound_handler())
        self.inbound_task = asyncio.create_task(self.inbound_handler())
        return True

    async def close(self, ban_time: int = 0, ws_close_code: WSCloseCode = WSCloseCode.OK, error: Optional[Err] = None):
        """
        Closes the connection, and finally calls the close_callback on the server, so the connection gets removed
        from the global list.
        """

        if self.closed:
            return None
        self.closed = True

        if error is None:
            message = b""
        else:
            message = str(int(error.value)).encode("utf-8")

        try:
            if self.inbound_task is not None:
                self.inbound_task.cancel()
            if self.outbound_task is not None:
                self.outbound_task.cancel()
            if self.ws is not None and self.ws._closed is False:
                await self.ws.close(code=ws_close_code, message=message)
            if self.session is not None:
                await self.session.close()
            if self.close_event is not None:
                self.close_event.set()
<<<<<<< HEAD
            self.cancel_pending_timeouts()
        except asyncio.CancelledError:
            # https://docs.python.org/3.7/library/asyncio-exceptions.html#asyncio.CancelledError
            raise
=======
            self.cancel_pending_requests()
>>>>>>> f8a6c54e
        except Exception:
            error_stack = traceback.format_exc()
            self.log.warning(f"Exception closing socket: {error_stack}")
            try:
                self.close_callback(self, ban_time)
            except Exception:
                error_stack = traceback.format_exc()
                self.log.error(f"Error closing1: {error_stack}")
            raise
        try:
            self.close_callback(self, ban_time)
        except Exception:
            error_stack = traceback.format_exc()
            self.log.error(f"Error closing2: {error_stack}")

    async def ban_peer_bad_protocol(self, log_err_msg: str):
        """Ban peer for protocol violation"""
        ban_seconds = INTERNAL_PROTOCOL_ERROR_BAN_SECONDS
        self.log.error(f"Banning peer for {ban_seconds} seconds: {self.peer_host} {log_err_msg}")
        await self.close(ban_seconds, WSCloseCode.PROTOCOL_ERROR, Err.INVALID_PROTOCOL_MESSAGE)

    def cancel_pending_requests(self):
        for message_id, event in self.pending_requests.items():
            try:
                event.set()
            except Exception as e:
                self.log.error(f"Failed setting event for {message_id}: {e} {traceback.format_exc()}")

    async def outbound_handler(self):
        try:
            while not self.closed:
                msg = await self.outgoing_queue.get()
                if msg is not None:
                    await self._send_message(msg)
        except asyncio.CancelledError:
            pass
        except BrokenPipeError as e:
            self.log.warning(f"{e} {self.peer_host}")
        except ConnectionResetError as e:
            self.log.warning(f"{e} {self.peer_host}")
        except Exception as e:
            error_stack = traceback.format_exc()
            self.log.error(f"Exception: {e} with {self.peer_host}")
            self.log.error(f"Exception Stack: {error_stack}")

    async def inbound_handler(self):
        try:
            while not self.closed:
                message: Message = await self._read_one_message()
                if message is not None:
                    if message.id in self.pending_requests:
                        self.request_results[message.id] = message
                        event = self.pending_requests[message.id]
                        event.set()
                    else:
                        await self.incoming_queue.put((message, self))
                else:
                    continue
        except asyncio.CancelledError:
            self.log.debug("Inbound_handler task cancelled")
        except Exception as e:
            error_stack = traceback.format_exc()
            self.log.error(f"Exception: {e}")
            self.log.error(f"Exception Stack: {error_stack}")

    async def send_message(self, message: Message) -> bool:
        """Send message sends a message with no tracking / callback."""
        if self.closed:
            return False
        await self.outgoing_queue.put(message)
        return True

    def __getattr__(self, attr_name: str):
        # TODO KWARGS
        async def invoke(*args, **kwargs):
            timeout = 60
            if "timeout" in kwargs:
                timeout = kwargs["timeout"]
            attribute = getattr(class_for_type(self.connection_type), attr_name, None)
            if attribute is None:
                raise AttributeError(f"Node type {self.connection_type} does not have method {attr_name}")

            msg: Message = Message(uint8(getattr(ProtocolMessageTypes, attr_name).value), None, args[0])
            request_start_t = time.time()
            result = await self.send_request(msg, timeout)
            self.log.debug(
                f"Time for request {attr_name}: {self.get_peer_logging()} = {time.time() - request_start_t}, "
                f"None? {result is None}"
            )
            if result is not None:
                sent_message_type = ProtocolMessageTypes(msg.type)
                recv_message_type = ProtocolMessageTypes(result.type)
                if not message_response_ok(sent_message_type, recv_message_type):
                    # peer protocol violation
                    error_message = f"WSConnection.invoke sent message {sent_message_type.name} "
                    f"but received {recv_message_type.name}"
                    await self.ban_peer_bad_protocol(self.error_message)
                    raise ProtocolError(Err.INVALID_PROTOCOL_MESSAGE, [error_message])
                ret_attr = getattr(class_for_type(self.local_type), ProtocolMessageTypes(result.type).name, None)

                req_annotations = ret_attr.__annotations__
                req = None
                for key in req_annotations:
                    if key == "return" or key == "peer":
                        continue
                    else:
                        req = req_annotations[key]
                assert req is not None
                result = req.from_bytes(result.data)
            return result

        return invoke

    async def send_request(self, message_no_id: Message, timeout: int) -> Optional[Message]:
        """Sends a message and waits for a response."""
        if self.closed:
            return None

        # We will wait for this event, it will be set either by the response, or the timeout
        event = asyncio.Event()

        # The request nonce is an integer between 0 and 2**16 - 1, which is used to match requests to responses
        # If is_outbound, 0 <= nonce < 2^15, else  2^15 <= nonce < 2^16
        request_id = self.request_nonce
        if self.is_outbound:
            self.request_nonce = uint16(self.request_nonce + 1) if self.request_nonce != (2 ** 15 - 1) else uint16(0)
        else:
            self.request_nonce = (
                uint16(self.request_nonce + 1) if self.request_nonce != (2 ** 16 - 1) else uint16(2 ** 15)
            )

        message = Message(message_no_id.type, request_id, message_no_id.data)
        assert message.id is not None
        self.pending_requests[message.id] = event
        await self.outgoing_queue.put(message)

        # Either the result is available below or not, no need to detect the timeout error
        with contextlib.suppress(asyncio.TimeoutError):
            await asyncio.wait_for(event.wait(), timeout=timeout)

        self.pending_requests.pop(message.id)
        result: Optional[Message] = None
        if message.id in self.request_results:
            result = self.request_results[message.id]
            assert result is not None
            self.log.debug(f"<- {ProtocolMessageTypes(result.type).name} from: {self.peer_host}:{self.peer_port}")
            self.request_results.pop(message.id)

        return result

    async def send_messages(self, messages: List[Message]):
        if self.closed:
            return None
        for message in messages:
            await self.outgoing_queue.put(message)

    async def _wait_and_retry(self, msg: Message, queue: asyncio.Queue):
        try:
            await asyncio.sleep(1)
            await queue.put(msg)
        except Exception as e:
            self.log.debug(f"Exception {e} while waiting to retry sending rate limited message")
            return None

    async def _send_message(self, message: Message):
        encoded: bytes = bytes(message)
        size = len(encoded)
        assert len(encoded) < (2 ** (LENGTH_BYTES * 8))
        if not self.outbound_rate_limiter.process_msg_and_check(message):
            if not is_localhost(self.peer_host):
                self.log.debug(
                    f"Rate limiting ourselves. message type: {ProtocolMessageTypes(message.type).name}, "
                    f"peer: {self.peer_host}"
                )

                # TODO: fix this special case. This function has rate limits which are too low.
                if ProtocolMessageTypes(message.type) != ProtocolMessageTypes.respond_peers:
                    asyncio.create_task(self._wait_and_retry(message, self.outgoing_queue))

                return None
            else:
                self.log.debug(
                    f"Not rate limiting ourselves. message type: {ProtocolMessageTypes(message.type).name}, "
                    f"peer: {self.peer_host}"
                )

        await self.ws.send_bytes(encoded)
        self.log.debug(f"-> {ProtocolMessageTypes(message.type).name} to peer {self.peer_host} {self.peer_node_id}")
        self.bytes_written += size

    async def _read_one_message(self) -> Optional[Message]:
        try:
            message: WSMessage = await self.ws.receive(30)
        except asyncio.TimeoutError:
            # self.ws._closed if we didn't receive a ping / pong
            if self.ws._closed:
                asyncio.create_task(self.close())
                await asyncio.sleep(3)
                return None
            return None

        if self.connection_type is not None:
            connection_type_str = NodeType(self.connection_type).name.lower()
        else:
            connection_type_str = ""
        if message.type == WSMsgType.CLOSING:
            self.log.debug(
                f"Closing connection to {connection_type_str} {self.peer_host}:"
                f"{self.peer_server_port}/"
                f"{self.peer_port}"
            )
            asyncio.create_task(self.close())
            await asyncio.sleep(3)
        elif message.type == WSMsgType.CLOSE:
            self.log.debug(
                f"Peer closed connection {connection_type_str} {self.peer_host}:"
                f"{self.peer_server_port}/"
                f"{self.peer_port}"
            )
            asyncio.create_task(self.close())
            await asyncio.sleep(3)
        elif message.type == WSMsgType.CLOSED:
            if not self.closed:
                asyncio.create_task(self.close())
                await asyncio.sleep(3)
                return None
        elif message.type == WSMsgType.BINARY:
            data = message.data
            full_message_loaded: Message = Message.from_bytes(data)
            self.bytes_read += len(data)
            self.last_message_time = time.time()
            try:
                message_type = ProtocolMessageTypes(full_message_loaded.type).name
            except Exception:
                message_type = "Unknown"
            if not self.inbound_rate_limiter.process_msg_and_check(full_message_loaded):
                if self.local_type == NodeType.FULL_NODE and not is_localhost(self.peer_host):
                    self.log.error(
                        f"Peer has been rate limited and will be disconnected: {self.peer_host}, "
                        f"message: {message_type}"
                    )
                    # Only full node disconnects peers, to prevent abuse and crashing timelords, farmers, etc
                    asyncio.create_task(self.close(300))
                    await asyncio.sleep(3)
                    return None
                else:
                    self.log.warning(
                        f"Peer surpassed rate limit {self.peer_host}, message: {message_type}, "
                        f"port {self.peer_port} but not disconnecting"
                    )
                    return full_message_loaded
            return full_message_loaded
        elif message.type == WSMsgType.ERROR:
            self.log.error(f"WebSocket Error: {message}")
            if message.data.code == WSCloseCode.MESSAGE_TOO_BIG:
                asyncio.create_task(self.close(300))
            else:
                asyncio.create_task(self.close())
            await asyncio.sleep(3)

        else:
            self.log.error(f"Unexpected WebSocket message type: {message}")
            asyncio.create_task(self.close())
            await asyncio.sleep(3)
        return None

    # Used by the Chia Seeder.
    def get_version(self):
        return self.version

    def get_tls_version(self) -> str:
        ssl_obj = self.ws._writer.transport.get_extra_info("ssl_object")
        if ssl_obj is not None:
            return ssl_obj.version()
        else:
            return "unknown"

    def get_peer_info(self) -> Optional[PeerInfo]:
        result = self.ws._writer.transport.get_extra_info("peername")
        if result is None:
            return None
        connection_host = result[0]
        port = self.peer_server_port if self.peer_server_port is not None else self.peer_port
        return PeerInfo(connection_host, port)

    def get_peer_logging(self) -> PeerInfo:
        info: Optional[PeerInfo] = self.get_peer_info()
        if info is None:
            # in this case, we will use self.peer_host which is friendlier for logging
            port = self.peer_server_port if self.peer_server_port is not None else self.peer_port
            return PeerInfo(self.peer_host, port)
        else:
            return info<|MERGE_RESOLUTION|>--- conflicted
+++ resolved
@@ -212,14 +212,10 @@
                 await self.session.close()
             if self.close_event is not None:
                 self.close_event.set()
-<<<<<<< HEAD
-            self.cancel_pending_timeouts()
+            self.cancel_pending_requests()
         except asyncio.CancelledError:
             # https://docs.python.org/3.7/library/asyncio-exceptions.html#asyncio.CancelledError
             raise
-=======
-            self.cancel_pending_requests()
->>>>>>> f8a6c54e
         except Exception:
             error_stack = traceback.format_exc()
             self.log.warning(f"Exception closing socket: {error_stack}")
