from __future__ import annotations

import asyncio
import csv
from dataclasses import asdict, dataclass, fields
import pathlib
import sys
import time
from datetime import datetime
from decimal import Decimal
<<<<<<< HEAD
from typing import Any, Callable, List, Optional, TextIO, Tuple, Dict
=======
from typing import Any, Awaitable, Callable, Dict, List, Optional, Tuple
>>>>>>> 0f5a6df4

import aiohttp
from typing_extensions import final

from chia.cmds.show import print_connections
from chia.cmds.units import units
from chia.rpc.wallet_rpc_client import WalletRpcClient
from chia.server.outbound_message import NodeType
from chia.server.start_wallet import SERVICE_NAME
from chia.types.blockchain_format.sized_bytes import bytes32
from chia.util.bech32m import encode_puzzle_hash
from chia.util.config import load_config
from chia.util.default_root import DEFAULT_ROOT_PATH
from chia.util.ints import uint16, uint32, uint64
from chia.wallet.trade_record import TradeRecord
from chia.wallet.trading.offer import Offer
from chia.wallet.trading.trade_status import TradeStatus
from chia.wallet.transaction_record import TransactionRecord
from chia.wallet.util.transaction_type import TransactionType
from chia.wallet.util.wallet_types import WalletType

CATNameResolver = Callable[[bytes32], Awaitable[Optional[Tuple[Optional[uint32], str]]]]


def print_transaction(tx: TransactionRecord, verbose: bool, name, address_prefix: str, mojo_per_unit: int) -> None:
    if verbose:
        print(tx)
    else:
        chia_amount = Decimal(int(tx.amount)) / mojo_per_unit
        to_address = encode_puzzle_hash(tx.to_puzzle_hash, address_prefix)
        print(f"Transaction {tx.name}")
        print(f"Status: {'Confirmed' if tx.confirmed else ('In mempool' if tx.is_in_mempool() else 'Pending')}")
        print(f"Amount {'sent' if tx.sent else 'received'}: {chia_amount} {name}")
        print(f"To address: {to_address}")
        print("Created at:", datetime.fromtimestamp(tx.created_at_time).strftime("%Y-%m-%d %H:%M:%S"))
        print("")


def get_mojo_per_unit(wallet_type: WalletType) -> int:
    mojo_per_unit: int
    if wallet_type == WalletType.STANDARD_WALLET or wallet_type == WalletType.POOLING_WALLET:
        mojo_per_unit = units["chia"]
    elif wallet_type == WalletType.CAT:
        mojo_per_unit = units["cat"]
    else:
        raise LookupError("Only standard wallet, CAT wallets, and Plot NFTs are supported")

    return mojo_per_unit


async def get_wallet_type(wallet_id: int, wallet_client: WalletRpcClient) -> WalletType:
    summaries_response = await wallet_client.get_wallets()
    for summary in summaries_response:
        summary_id: int = summary["id"]
        summary_type: int = summary["type"]
        if wallet_id == summary_id:
            return WalletType(summary_type)

    raise LookupError(f"Wallet ID not found: {wallet_id}")


async def get_name_for_wallet_id(
    config: Dict[str, Any],
    wallet_type: WalletType,
    wallet_id: int,
    wallet_client: WalletRpcClient,
):
    if wallet_type == WalletType.STANDARD_WALLET or wallet_type == WalletType.POOLING_WALLET:
        name = config["network_overrides"]["config"][config["selected_network"]]["address_prefix"].upper()
    elif wallet_type == WalletType.CAT:
        name = await wallet_client.get_cat_name(wallet_id=str(wallet_id))
    else:
        raise LookupError("Only standard wallet, CAT wallets, and Plot NFTs are supported")

    return name


async def get_transaction(args: dict, wallet_client: WalletRpcClient, fingerprint: int) -> None:
    transaction_id = bytes32.from_hexstr(args["tx_id"])
    config = load_config(DEFAULT_ROOT_PATH, "config.yaml", SERVICE_NAME)
    address_prefix = config["network_overrides"]["config"][config["selected_network"]]["address_prefix"]
    tx: TransactionRecord = await wallet_client.get_transaction("this is unused", transaction_id=transaction_id)

    try:
        wallet_type = await get_wallet_type(wallet_id=tx.wallet_id, wallet_client=wallet_client)
        mojo_per_unit = get_mojo_per_unit(wallet_type=wallet_type)
        name = await get_name_for_wallet_id(
            config=config,
            wallet_type=wallet_type,
            wallet_id=tx.wallet_id,
            wallet_client=wallet_client,
        )
    except LookupError as e:
        print(e.args[0])
        return

    print_transaction(
        tx,
        verbose=(args["verbose"] > 0),
        name=name,
        address_prefix=address_prefix,
        mojo_per_unit=mojo_per_unit,
    )


async def get_transactions(args: dict, wallet_client: WalletRpcClient, fingerprint: int) -> None:
    wallet_id = args["id"]
    paginate = args["paginate"]
    if paginate is None:
        paginate = sys.stdout.isatty()
    offset = args["offset"]
    limit = args["limit"]
    txs: List[TransactionRecord] = await wallet_client.get_transactions(
        wallet_id, start=offset, end=(offset + limit), reverse=True
    )
    config = load_config(DEFAULT_ROOT_PATH, "config.yaml", SERVICE_NAME)
    address_prefix = config["network_overrides"]["config"][config["selected_network"]]["address_prefix"]
    if len(txs) == 0:
        print("There are no transactions to this address")

    try:
        wallet_type = await get_wallet_type(wallet_id=wallet_id, wallet_client=wallet_client)
        mojo_per_unit = get_mojo_per_unit(wallet_type=wallet_type)
        name = await get_name_for_wallet_id(
            config=config,
            wallet_type=wallet_type,
            wallet_id=wallet_id,
            wallet_client=wallet_client,
        )
    except LookupError as e:
        print(e.args[0])
        return

    num_per_screen = 5 if paginate else len(txs)
    for i in range(0, len(txs), num_per_screen):
        for j in range(0, num_per_screen):
            if i + j >= len(txs):
                break
            print_transaction(
                txs[i + j],
                verbose=(args["verbose"] > 0),
                name=name,
                address_prefix=address_prefix,
                mojo_per_unit=mojo_per_unit,
            )
        if i + num_per_screen >= len(txs):
            return None
        print("Press q to quit, or c to continue")
        while True:
            entered_key = sys.stdin.read(1)
            if entered_key == "q":
                return None
            elif entered_key == "c":
                break


@final
@dataclass(frozen=True)
class DumpRow:
    token_name: str
    transaction: bytes32
    confirmed: bool
    # TODO: make sure this works and doesn't turn into a float
    amount: Decimal
    sent: bool
    type: str
    destination: str
    time: str

    @classmethod
    def create(cls, transaction: TransactionRecord, name: str, mojo_per_unit: int, address_prefix: str) -> DumpRow:
        chia_amount = Decimal(int(transaction.amount)) / mojo_per_unit
        to_address = encode_puzzle_hash(transaction.to_puzzle_hash, address_prefix)

        return cls(
            token_name=name,
            transaction=transaction.name,
            confirmed=transaction.confirmed,
            amount=chia_amount,
            # TODO: figure out why .sent is a uint32
            sent=bool(transaction.sent),
            type=TransactionType(transaction.type).name,
            destination=to_address,
            # to have this be a string and be sorted by .key() properly this must be iso formatted or similar
            # TODO: add timezone
            time=datetime.fromtimestamp(transaction.created_at_time).isoformat(),
        )

    # def key(self) -> Tuple[str, str, Decimal, str]:
    #     return self.time, self.type, self.amount, self.token_name


async def dump_transactions(args: dict, wallet_client: WalletRpcClient, fingerprint: int) -> None:
    wallet_ids: List[int] = args["wallet_ids"]
    output: TextIO = args["output"]

    writer = csv.DictWriter(f=output, fieldnames=[field.name for field in fields(DumpRow)])
    writer.writeheader()

    if len(wallet_ids) == 0:
        wallet_ids = [
            wallet["id"] for wallet in await wallet_client.get_wallets() if wallet["type"] != WalletType.POOLING_WALLET
        ]

    config = load_config(DEFAULT_ROOT_PATH, "config.yaml", SERVICE_NAME)
    address_prefix = config["network_overrides"]["config"][config["selected_network"]]["address_prefix"]

    for wallet_id in wallet_ids:
        transactions: List[TransactionRecord] = await wallet_client.get_transactions(
            wallet_id=str(wallet_id),
            start=0,
            # all transactions in a thousand years, should get all of yours...
            end=40 * 60 * 60 * 24 * 365 * 1000,
        )

        transactions.sort(
            key=lambda transaction: [
                transaction.created_at_time,
                transaction.type,
                transaction.amount,
                transaction.name,
            ]
        )
        # transactions.sort(key=DumpRow.key)

        wallet_type = await get_wallet_type(wallet_id=wallet_id, wallet_client=wallet_client)
        mojo_per_unit = get_mojo_per_unit(wallet_type=wallet_type)
        name = await get_name_for_wallet_id(
            config=config,
            wallet_type=wallet_type,
            wallet_id=wallet_id,
            wallet_client=wallet_client,
        )

        for transaction in transactions:
            row = DumpRow.create(
                transaction=transaction,
                name=name,
                mojo_per_unit=mojo_per_unit,
                address_prefix=address_prefix,
            )
            writer.writerow(rowdict=asdict(row))


def check_unusual_transaction(amount: Decimal, fee: Decimal):
    return fee >= amount


async def send(args: dict, wallet_client: WalletRpcClient, fingerprint: int) -> None:
    wallet_id: int = args["id"]
    amount = Decimal(args["amount"])
    fee = Decimal(args["fee"])
    address = args["address"]
    override = args["override"]
    memo = args["memo"]
    if memo is None:
        memos = None
    else:
        memos = [memo]

    if not override and check_unusual_transaction(amount, fee):
        print(
            f"A transaction of amount {amount} and fee {fee} is unusual.\n"
            f"Pass in --override if you are sure you mean to do this."
        )
        return

    try:
        typ = await get_wallet_type(wallet_id=wallet_id, wallet_client=wallet_client)
    except LookupError:
        print(f"Wallet id: {wallet_id} not found.")
        return

    final_fee = uint64(int(fee * units["chia"]))
    final_amount: uint64
    if typ == WalletType.STANDARD_WALLET:
        final_amount = uint64(int(amount * units["chia"]))
        print("Submitting transaction...")
        res = await wallet_client.send_transaction(str(wallet_id), final_amount, address, final_fee, memos)
    elif typ == WalletType.CAT:
        final_amount = uint64(int(amount * units["cat"]))
        print("Submitting transaction...")
        res = await wallet_client.cat_spend(str(wallet_id), final_amount, address, final_fee, memos)
    else:
        print("Only standard wallet and CAT wallets are supported")
        return

    tx_id = res.name
    start = time.time()
    while time.time() - start < 10:
        await asyncio.sleep(0.1)
        tx = await wallet_client.get_transaction(str(wallet_id), tx_id)
        if len(tx.sent_to) > 0:
            print(f"Transaction submitted to nodes: {tx.sent_to}")
            print(f"Do chia wallet get_transaction -f {fingerprint} -tx 0x{tx_id} to get status")
            return None

    print("Transaction not yet submitted to nodes")
    print(f"Do 'chia wallet get_transaction -f {fingerprint} -tx 0x{tx_id}' to get status")


async def get_address(args: dict, wallet_client: WalletRpcClient, fingerprint: int) -> None:
    wallet_id = args["id"]
    new_address: bool = args.get("new_address", False)
    res = await wallet_client.get_next_address(wallet_id, new_address)
    print(res)


async def delete_unconfirmed_transactions(args: dict, wallet_client: WalletRpcClient, fingerprint: int) -> None:
    wallet_id = args["id"]
    await wallet_client.delete_unconfirmed_transactions(wallet_id)
    print(f"Successfully deleted all unconfirmed transactions for wallet id {wallet_id} on key {fingerprint}")


async def add_token(args: dict, wallet_client: WalletRpcClient, fingerprint: int) -> None:
    asset_id = args["asset_id"]
    token_name = args["token_name"]
    try:
        asset_id_bytes: bytes32 = bytes32.from_hexstr(asset_id)
        existing_info: Optional[Tuple[Optional[uint32], str]] = await wallet_client.cat_asset_id_to_name(asset_id_bytes)
        if existing_info is None or existing_info[0] is None:
            response = await wallet_client.create_wallet_for_existing_cat(asset_id_bytes)
            wallet_id = response["wallet_id"]
            await wallet_client.set_cat_name(wallet_id, token_name)
            print(f"Successfully added {token_name} with wallet id {wallet_id} on key {fingerprint}")
        else:
            wallet_id, old_name = existing_info
            await wallet_client.set_cat_name(wallet_id, token_name)
            print(f"Successfully renamed {old_name} with wallet_id {wallet_id} on key {fingerprint} to {token_name}")
    except ValueError as e:
        if "fromhex()" in str(e):
            print(f"{asset_id} is not a valid Asset ID")
        else:
            raise e


async def make_offer(args: dict, wallet_client: WalletRpcClient, fingerprint: int) -> None:
    offers: List[str] = args["offers"]
    requests: List[str] = args["requests"]
    filepath: str = args["filepath"]
    fee: int = int(Decimal(args["fee"]) * units["chia"])

    if [] in [offers, requests]:
        print("Not creating offer: Must be offering and requesting at least one asset")
    else:
        offer_dict: Dict[uint32, int] = {}
        printable_dict: Dict[str, Tuple[str, int, int]] = {}  # Dict[asset_name, Tuple[amount, unit, multiplier]]
        for item in [*offers, *requests]:
            wallet_id, amount = tuple(item.split(":")[0:2])
            if int(wallet_id) == 1:
                name: str = "XCH"
                unit: int = units["chia"]
            else:
                name = await wallet_client.get_cat_name(wallet_id)
                unit = units["cat"]
            multiplier: int = -1 if item in offers else 1
            printable_dict[name] = (amount, unit, multiplier)
            if uint32(int(wallet_id)) in offer_dict:
                print("Not creating offer: Cannot offer and request the same asset in a trade")
                break
            else:
                offer_dict[uint32(int(wallet_id))] = int(Decimal(amount) * unit) * multiplier
        else:
            print("Creating Offer")
            print("--------------")
            print()
            print("OFFERING:")
            for name, info in printable_dict.items():
                amount, unit, multiplier = info
                if multiplier < 0:
                    print(f"  - {amount} {name} ({int(Decimal(amount) * unit)} mojos)")
            print("REQUESTING:")
            for name, info in printable_dict.items():
                amount, unit, multiplier = info
                if multiplier > 0:
                    print(f"  - {amount} {name} ({int(Decimal(amount) * unit)} mojos)")

            confirmation = input("Confirm (y/n): ")
            if confirmation not in ["y", "yes"]:
                print("Not creating offer...")
            else:
                offer, trade_record = await wallet_client.create_offer_for_ids(offer_dict, fee=fee)
                if offer is not None:
                    with open(pathlib.Path(filepath), "w") as file:
                        file.write(offer.to_bech32())
                    print(f"Created offer with ID {trade_record.trade_id}")
                    print(f"Use chia wallet get_offers --id {trade_record.trade_id} -f {fingerprint} to view status")
                else:
                    print("Error creating offer")


def timestamp_to_time(timestamp):
    return datetime.fromtimestamp(timestamp).strftime("%Y-%m-%d %H:%M:%S")


async def print_offer_summary(cat_name_resolver: CATNameResolver, sum_dict: Dict[str, int], has_fee: bool = False):
    for asset_id, amount in sum_dict.items():
        description: str = ""
        unit: int = units["chia"]
        wid: str = "1" if asset_id == "xch" else ""
        mojo_amount: int = int(Decimal(amount))
        name: str = "XCH"
        if asset_id != "xch":
            name = asset_id
            if asset_id == "unknown":
                name = "Unknown"
                unit = units["mojo"]
                if has_fee:
                    description = " [Typically represents change returned from the included fee]"
            else:
                unit = units["cat"]
                result = await cat_name_resolver(bytes32.from_hexstr(asset_id))
                if result is not None:
                    wid = str(result[0])
                    name = result[1]
        output: str = f"    - {name}"
        mojo_str: str = f"{mojo_amount} {'mojo' if mojo_amount == 1 else 'mojos'}"
        if len(wid) > 0:
            output += f" (Wallet ID: {wid})"
        if unit == units["mojo"]:
            output += f": {mojo_str}"
        else:
            output += f": {mojo_amount / unit} ({mojo_str})"
        if len(description) > 0:
            output += f" {description}"
        print(output)


async def print_trade_record(record, wallet_client: WalletRpcClient, summaries: bool = False) -> None:
    print()
    print(f"Record with id: {record.trade_id}")
    print("---------------")
    print(f"Created at: {timestamp_to_time(record.created_at_time)}")
    print(f"Confirmed at: {record.confirmed_at_index}")
    print(f"Accepted at: {timestamp_to_time(record.accepted_at_time) if record.accepted_at_time else 'N/A'}")
    print(f"Status: {TradeStatus(record.status).name}")
    if summaries:
        print("Summary:")
        offer = Offer.from_bytes(record.offer)
        offered, requested = offer.summary()
        outbound_balances: Dict[str, int] = offer.get_pending_amounts()
        fees: Decimal = Decimal(offer.bundle.fees())
        cat_name_resolver = wallet_client.cat_asset_id_to_name
        print("  OFFERED:")
        await print_offer_summary(cat_name_resolver, offered)
        print("  REQUESTED:")
        await print_offer_summary(cat_name_resolver, requested)
        print("Pending Outbound Balances:")
        await print_offer_summary(cat_name_resolver, outbound_balances, has_fee=(fees > 0))
        print(f"Included Fees: {fees / units['chia']}")
    print("---------------")


async def get_offers(args: dict, wallet_client: WalletRpcClient, fingerprint: int) -> None:
    id: Optional[str] = args.get("id", None)
    filepath: Optional[str] = args.get("filepath", None)
    exclude_my_offers: bool = args.get("exclude_my_offers", False)
    exclude_taken_offers: bool = args.get("exclude_taken_offers", False)
    include_completed: bool = args.get("include_completed", False)
    summaries: bool = args.get("summaries", False)
    reverse: bool = args.get("reverse", False)
    file_contents: bool = (filepath is not None) or summaries
    records: List[TradeRecord] = []
    if id is None:
        batch_size: int = 10
        start: int = 0
        end: int = start + batch_size

        # Traverse offers page by page
        while True:
            new_records: List[TradeRecord] = await wallet_client.get_all_offers(
                start,
                end,
                reverse=reverse,
                file_contents=file_contents,
                exclude_my_offers=exclude_my_offers,
                exclude_taken_offers=exclude_taken_offers,
                include_completed=include_completed,
            )
            records.extend(new_records)

            # If fewer records were returned than requested, we're done
            if len(new_records) < batch_size:
                break

            start = end
            end += batch_size
    else:
        records = [await wallet_client.get_offer(bytes32.from_hexstr(id), file_contents)]
        if filepath is not None:
            with open(pathlib.Path(filepath), "w") as file:
                file.write(Offer.from_bytes(records[0].offer).to_bech32())
                file.close()

    for record in records:
        await print_trade_record(record, wallet_client, summaries=summaries)


async def take_offer(args: dict, wallet_client: WalletRpcClient, fingerprint: int) -> None:
    if "." in args["file"]:
        filepath = pathlib.Path(args["file"])
        with open(filepath, "r") as file:
            offer_hex: str = file.read()
            file.close()
    else:
        offer_hex = args["file"]

    examine_only: bool = args["examine_only"]
    fee: int = int(Decimal(args["fee"]) * units["chia"])

    try:
        offer = Offer.from_bech32(offer_hex)
    except ValueError:
        print("Please enter a valid offer file or hex blob")
        return

    offered, requested = offer.summary()
    cat_name_resolver = wallet_client.cat_asset_id_to_name
    print("Summary:")
    print("  OFFERED:")
    await print_offer_summary(cat_name_resolver, offered)
    print("  REQUESTED:")
    await print_offer_summary(cat_name_resolver, requested)
    print(f"Included Fees: {Decimal(offer.bundle.fees()) / units['chia']}")

    if not examine_only:
        confirmation = input("Would you like to take this offer? (y/n): ")
        if confirmation in ["y", "yes"]:
            trade_record = await wallet_client.take_offer(offer, fee=fee)
            print(f"Accepted offer with ID {trade_record.trade_id}")
            print(f"Use chia wallet get_offers --id {trade_record.trade_id} -f {fingerprint} to view its status")


async def cancel_offer(args: dict, wallet_client: WalletRpcClient, fingerprint: int) -> None:
    id = bytes32.from_hexstr(args["id"])
    secure: bool = not args["insecure"]
    fee: int = int(Decimal(args["fee"]) * units["chia"])

    trade_record = await wallet_client.get_offer(id, file_contents=True)
    await print_trade_record(trade_record, wallet_client, summaries=True)

    confirmation = input(f"Are you sure you wish to cancel offer with ID: {trade_record.trade_id}? (y/n): ")
    if confirmation in ["y", "yes"]:
        await wallet_client.cancel_offer(id, secure=secure, fee=fee)
        print(f"Cancelled offer with ID {trade_record.trade_id}")
        if secure:
            print(f"Use chia wallet get_offers --id {trade_record.trade_id} -f {fingerprint} to view cancel status")


def wallet_coin_unit(typ: WalletType, address_prefix: str) -> Tuple[str, int]:
    if typ == WalletType.CAT:
        return "", units["cat"]
    if typ in [WalletType.STANDARD_WALLET, WalletType.POOLING_WALLET, WalletType.MULTI_SIG, WalletType.RATE_LIMITED]:
        return address_prefix, units["chia"]
    return "", units["mojo"]


def print_balance(amount: int, scale: int, address_prefix: str) -> str:
    ret = f"{amount/scale} {address_prefix} "
    if scale > 1:
        ret += f"({amount} mojo)"
    return ret


async def print_balances(args: dict, wallet_client: WalletRpcClient, fingerprint: int) -> None:
    wallet_type: Optional[WalletType] = None
    if "type" in args:
        wallet_type = WalletType(args["type"])
    summaries_response = await wallet_client.get_wallets(wallet_type)
    config = load_config(DEFAULT_ROOT_PATH, "config.yaml")
    address_prefix = config["network_overrides"]["config"][config["selected_network"]]["address_prefix"]

    is_synced: bool = await wallet_client.get_synced()
    is_syncing: bool = await wallet_client.get_sync_status()

    print(f"Wallet height: {await wallet_client.get_height_info()}")
    if is_syncing:
        print("Sync status: Syncing...")
    elif is_synced:
        print("Sync status: Synced")
    else:
        print("Sync status: Not synced")

    if not is_syncing and is_synced:
        if len(summaries_response) == 0:
            type_hint = " " if wallet_type is None else f" from type {wallet_type.name} "
            print(f"\nNo wallets{type_hint}available for fingerprint: {fingerprint}")
        else:
            print(f"Balances, fingerprint: {fingerprint}")
        for summary in summaries_response:
            indent: str = "   "
            # asset_id currently contains both the asset ID and TAIL program bytes concatenated together.
            # A future RPC update may split them apart, but for now we'll show the first 32 bytes (64 chars)
            asset_id = summary["data"][:64]
            wallet_id = summary["id"]
            balances = await wallet_client.get_wallet_balance(wallet_id)
            typ = WalletType(int(summary["type"]))
            address_prefix, scale = wallet_coin_unit(typ, address_prefix)
            total_balance: str = print_balance(balances["confirmed_wallet_balance"], scale, address_prefix)
            unconfirmed_wallet_balance: str = print_balance(
                balances["unconfirmed_wallet_balance"], scale, address_prefix
            )
            spendable_balance: str = print_balance(balances["spendable_balance"], scale, address_prefix)
            print()
            print(f"{summary['name']}:")
            print(f"{indent}{'-Total Balance:'.ljust(23)} {total_balance}")
            print(f"{indent}{'-Pending Total Balance:'.ljust(23)} " f"{unconfirmed_wallet_balance}")
            print(f"{indent}{'-Spendable:'.ljust(23)} {spendable_balance}")
            print(f"{indent}{'-Type:'.ljust(23)} {typ.name}")
            if len(asset_id) > 0:
                print(f"{indent}{'-Asset ID:'.ljust(23)} {asset_id}")
            print(f"{indent}{'-Wallet ID:'.ljust(23)} {wallet_id}")

    print(" ")
    trusted_peers: Dict = config["wallet"].get("trusted_peers", {})
    await print_connections(wallet_client, time, NodeType, trusted_peers)


async def get_wallet(wallet_client: WalletRpcClient, fingerprint: int = None) -> Optional[Tuple[WalletRpcClient, int]]:
    if fingerprint is not None:
        fingerprints = [fingerprint]
    else:
        fingerprints = await wallet_client.get_public_keys()
    if len(fingerprints) == 0:
        print("No keys loaded. Run 'chia keys generate' or import a key")
        return None
    if len(fingerprints) == 1:
        fingerprint = fingerprints[0]
    if fingerprint is not None:
        log_in_response = await wallet_client.log_in(fingerprint)
    else:
        logged_in_fingerprint: Optional[int] = await wallet_client.get_logged_in_fingerprint()
        spacing: str = "  " if logged_in_fingerprint is not None else ""
        current_sync_status: str = ""
        if logged_in_fingerprint is not None:
            if await wallet_client.get_synced():
                current_sync_status = "Synced"
            elif await wallet_client.get_sync_status():
                current_sync_status = "Syncing"
            else:
                current_sync_status = "Not Synced"
        print("Wallet keys:")
        for i, fp in enumerate(fingerprints):
            row: str = f"{i+1}) "
            row += "* " if fp == logged_in_fingerprint else spacing
            row += f"{fp}"
            if fp == logged_in_fingerprint and len(current_sync_status) > 0:
                row += f" ({current_sync_status})"
            print(row)
        val = None
        prompt: str = (
            f"Choose a wallet key [1-{len(fingerprints)}] ('q' to quit, or Enter to use {logged_in_fingerprint}): "
        )
        while val is None:
            val = input(prompt)
            if val == "q":
                return None
            elif val == "" and logged_in_fingerprint is not None:
                fingerprint = logged_in_fingerprint
                break
            elif not val.isdigit():
                val = None
            else:
                index = int(val) - 1
                if index < 0 or index >= len(fingerprints):
                    print("Invalid value")
                    val = None
                    continue
                else:
                    fingerprint = fingerprints[index]
        assert fingerprint is not None
        log_in_response = await wallet_client.log_in(fingerprint)

    if log_in_response["success"] is False:
        print(f"Login failed: {log_in_response}")
        return None
    return wallet_client, fingerprint


async def execute_with_wallet(
    wallet_rpc_port: Optional[int], fingerprint: int, extra_params: Dict, function: Callable
) -> None:
    try:
        config = load_config(DEFAULT_ROOT_PATH, "config.yaml")
        self_hostname = config["self_hostname"]
        if wallet_rpc_port is None:
            wallet_rpc_port = config["wallet"]["rpc_port"]
        wallet_client = await WalletRpcClient.create(self_hostname, uint16(wallet_rpc_port), DEFAULT_ROOT_PATH, config)
        wallet_client_f = await get_wallet(wallet_client, fingerprint=fingerprint)
        if wallet_client_f is None:
            wallet_client.close()
            await wallet_client.await_closed()
            return None
        wallet_client, fingerprint = wallet_client_f
        await function(extra_params, wallet_client, fingerprint)
    except KeyboardInterrupt:
        pass
    except Exception as e:
        if isinstance(e, aiohttp.ClientConnectorError):
            print(
                f"Connection error. Check if the wallet is running at {wallet_rpc_port}. "
                "You can run the wallet via:\n\tchia start wallet"
            )
        else:
            print(f"Exception from 'wallet' {e}")
    wallet_client.close()
    await wallet_client.await_closed()<|MERGE_RESOLUTION|>--- conflicted
+++ resolved
@@ -8,11 +8,7 @@
 import time
 from datetime import datetime
 from decimal import Decimal
-<<<<<<< HEAD
-from typing import Any, Callable, List, Optional, TextIO, Tuple, Dict
-=======
-from typing import Any, Awaitable, Callable, Dict, List, Optional, Tuple
->>>>>>> 0f5a6df4
+from typing import Any, Awaitable, Callable, Dict, List, Optional, TextIO, Tuple
 
 import aiohttp
 from typing_extensions import final
