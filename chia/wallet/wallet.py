import logging
import time
from typing import Any, Dict, List, Optional, Set

from blspy import G1Element

from chia.consensus.cost_calculator import NPCResult
from chia.full_node.bundle_tools import simple_solution_generator
from chia.full_node.mempool_check_conditions import get_name_puzzle_conditions
from chia.types.blockchain_format.coin import Coin
from chia.types.blockchain_format.program import Program, SerializedProgram
from chia.types.announcement import Announcement
from chia.types.blockchain_format.sized_bytes import bytes32
from chia.types.coin_spend import CoinSpend
from chia.types.generator_types import BlockGenerator
from chia.types.spend_bundle import SpendBundle
from chia.util.ints import uint8, uint32, uint64, uint128
from chia.util.hash import std_hash
from chia.wallet.derivation_record import DerivationRecord
from chia.wallet.puzzles.p2_delegated_puzzle_or_hidden_puzzle import (
    DEFAULT_HIDDEN_PUZZLE_HASH,
    calculate_synthetic_secret_key,
    puzzle_for_pk,
    solution_for_conditions,
)
from chia.wallet.puzzles.puzzle_utils import (
    make_assert_coin_announcement,
    make_assert_puzzle_announcement,
    make_assert_my_coin_id_condition,
    make_assert_absolute_seconds_exceeds_condition,
    make_create_coin_announcement,
    make_create_puzzle_announcement,
    make_create_coin_condition,
    make_reserve_fee_condition,
)
from chia.wallet.secret_key_store import SecretKeyStore
from chia.wallet.sign_coin_spends import sign_coin_spends
from chia.wallet.transaction_record import TransactionRecord
from chia.wallet.util.transaction_type import TransactionType
from chia.wallet.util.wallet_types import WalletType, AmountWithPuzzlehash
from chia.wallet.wallet_coin_record import WalletCoinRecord
from chia.wallet.wallet_info import WalletInfo
from chia.wallet.util.compute_memos import compute_memos


class Wallet:
    wallet_state_manager: Any
    log: logging.Logger
    wallet_id: uint32
    secret_key_store: SecretKeyStore
    cost_of_single_tx: Optional[int]

    @staticmethod
    async def create(
        wallet_state_manager: Any,
        info: WalletInfo,
        name: str = None,
    ):
        self = Wallet()
        self.log = logging.getLogger(name if name else __name__)
        self.wallet_state_manager = wallet_state_manager
        self.wallet_id = info.id
        self.secret_key_store = SecretKeyStore()
        self.cost_of_single_tx = None
        return self

    async def get_max_send_amount(self, records=None):
        spendable: List[WalletCoinRecord] = list(
            await self.wallet_state_manager.get_spendable_coins_for_wallet(self.id(), records)
        )
        if len(spendable) == 0:
            return 0
        spendable.sort(reverse=True, key=lambda record: record.coin.amount)
        if self.cost_of_single_tx is None:
            coin = spendable[0].coin
            tx = await self.generate_signed_transaction(
                coin.amount, coin.puzzle_hash, coins={coin}, ignore_max_send_amount=True
            )
            program: BlockGenerator = simple_solution_generator(tx.spend_bundle)
            # npc contains names of the coins removed, puzzle_hashes and their spend conditions
            result: NPCResult = get_name_puzzle_conditions(
                program,
                self.wallet_state_manager.constants.MAX_BLOCK_COST_CLVM,
                cost_per_byte=self.wallet_state_manager.constants.COST_PER_BYTE,
                mempool_mode=True,
            )
            self.cost_of_single_tx = result.cost
            self.log.info(f"Cost of a single tx for standard wallet: {self.cost_of_single_tx}")

        max_cost = self.wallet_state_manager.constants.MAX_BLOCK_COST_CLVM / 5  # avoid full block TXs
        current_cost = 0
        total_amount = 0
        total_coin_count = 0
        for record in spendable:
            current_cost += self.cost_of_single_tx
            total_amount += record.coin.amount
            total_coin_count += 1
            if current_cost + self.cost_of_single_tx > max_cost:
                break

        return total_amount

    @classmethod
    def type(cls) -> uint8:
        return uint8(WalletType.STANDARD_WALLET)

    def id(self) -> uint32:
        return self.wallet_id

    async def get_confirmed_balance(self, unspent_records=None) -> uint128:
        return await self.wallet_state_manager.get_confirmed_balance_for_wallet(self.id(), unspent_records)

    async def get_unconfirmed_balance(self, unspent_records=None) -> uint128:
        return await self.wallet_state_manager.get_unconfirmed_balance(self.id(), unspent_records)

    async def get_spendable_balance(self, unspent_records=None) -> uint128:
        spendable = await self.wallet_state_manager.get_confirmed_spendable_balance_for_wallet(
            self.id(), unspent_records
        )
        return spendable

    async def get_pending_change_balance(self) -> uint64:
        unconfirmed_tx: List[TransactionRecord] = await self.wallet_state_manager.tx_store.get_unconfirmed_for_wallet(
            self.id()
        )
        addition_amount = 0

        for record in unconfirmed_tx:
            if not record.is_in_mempool():
                if record.spend_bundle is not None:
                    self.log.warning(f"Record: {record} not in mempool, {record.sent_to}")
                continue
            our_spend = False
            for coin in record.removals:
                if await self.wallet_state_manager.does_coin_belong_to_wallet(coin, self.id()):
                    our_spend = True
                    break

            if our_spend is not True:
                continue

            for coin in record.additions:
                if await self.wallet_state_manager.does_coin_belong_to_wallet(coin, self.id()):
                    addition_amount += coin.amount

        return uint64(addition_amount)

    def puzzle_for_pk(self, pubkey: bytes) -> Program:
        return puzzle_for_pk(pubkey)

    async def convert_puzzle_hash(self, puzzle_hash: bytes32) -> bytes32:
        return puzzle_hash  # Looks unimpressive, but it's more complicated in other wallets

    async def hack_populate_secret_key_for_puzzle_hash(self, puzzle_hash: bytes32) -> G1Element:
        maybe = await self.wallet_state_manager.get_keys(puzzle_hash)
        if maybe is None:
            error_msg = f"Wallet couldn't find keys for puzzle_hash {puzzle_hash}"
            self.log.error(error_msg)
            raise ValueError(error_msg)

        # Get puzzle for pubkey
        public_key, secret_key = maybe

        # HACK
        synthetic_secret_key = calculate_synthetic_secret_key(secret_key, DEFAULT_HIDDEN_PUZZLE_HASH)
        self.secret_key_store.save_secret_key(synthetic_secret_key)

        return public_key

    async def hack_populate_secret_keys_for_coin_spends(self, coin_spends: List[CoinSpend]) -> None:
        """
        This hack forces secret keys into the `_pk2sk` lookup. This should eventually be replaced
        by a persistent DB table that can do this look-up directly.
        """
        for coin_spend in coin_spends:
            await self.hack_populate_secret_key_for_puzzle_hash(coin_spend.coin.puzzle_hash)

    async def puzzle_for_puzzle_hash(self, puzzle_hash: bytes32) -> Program:
        public_key = await self.hack_populate_secret_key_for_puzzle_hash(puzzle_hash)
        return puzzle_for_pk(bytes(public_key))

    async def get_new_puzzle(self) -> Program:
        dr = await self.wallet_state_manager.get_unused_derivation_record(self.id())
        return puzzle_for_pk(bytes(dr.pubkey))

    async def get_puzzle_hash(self, new: bool) -> bytes32:
        if new:
            return await self.get_new_puzzlehash()
        else:
            record: Optional[
                DerivationRecord
            ] = await self.wallet_state_manager.get_current_derivation_record_for_wallet(self.id())
            if record is None:
                return await self.get_new_puzzlehash()
            return record.puzzle_hash

    async def get_new_puzzlehash(self, in_transaction: bool = False) -> bytes32:
        return (await self.wallet_state_manager.get_unused_derivation_record(self.id(), in_transaction)).puzzle_hash

    def make_solution(
        self,
        primaries: List[AmountWithPuzzlehash],
        min_time=0,
        me=None,
        coin_announcements: Optional[Set[bytes]] = None,
        coin_announcements_to_assert: Optional[Set[bytes32]] = None,
        puzzle_announcements: Optional[Set[bytes32]] = None,
        puzzle_announcements_to_assert: Optional[Set[bytes32]] = None,
        fee=0,
    ) -> Program:
        assert fee >= 0
        condition_list = []
        if len(primaries) > 0:
            for primary in primaries:
                if "memos" in primary:
                    memos: Optional[List[bytes]] = primary["memos"]
                    if memos is not None and len(memos) == 0:
                        memos = None
                else:
                    memos = None
                condition_list.append(make_create_coin_condition(primary["puzzlehash"], primary["amount"], memos))
        if min_time > 0:
            condition_list.append(make_assert_absolute_seconds_exceeds_condition(min_time))
        if me:
            condition_list.append(make_assert_my_coin_id_condition(me["id"]))
        if fee:
            condition_list.append(make_reserve_fee_condition(fee))
        if coin_announcements:
            for announcement in coin_announcements:
                condition_list.append(make_create_coin_announcement(announcement))
        if coin_announcements_to_assert:
            for announcement_hash in coin_announcements_to_assert:
                condition_list.append(make_assert_coin_announcement(announcement_hash))
        if puzzle_announcements:
            for announcement in puzzle_announcements:
                condition_list.append(make_create_puzzle_announcement(announcement))
        if puzzle_announcements_to_assert:
            for announcement_hash in puzzle_announcements_to_assert:
                condition_list.append(make_assert_puzzle_announcement(announcement_hash))
        return solution_for_conditions(condition_list)

    def add_condition_to_solution(self, condition: Program, solution: Program) -> Program:
        python_program = solution.as_python()
        python_program[1].append(condition)
        return Program.to(python_program)

    async def select_coins(self, amount, exclude: List[Coin] = None) -> Set[Coin]:
        """
        Returns a set of coins that can be used for generating a new transaction.
        Note: This must be called under a wallet state manager lock
        """
        if exclude is None:
            exclude = []

        spendable_amount = await self.get_spendable_balance()

        if amount > spendable_amount:
            error_msg = (
                f"Can't select amount higher than our spendable balance.  Amount: {amount}, spendable: "
                f" {spendable_amount}"
            )
            self.log.warning(error_msg)
            raise ValueError(error_msg)

        self.log.info(f"About to select coins for amount {amount}")
        unspent: List[WalletCoinRecord] = list(
            await self.wallet_state_manager.get_spendable_coins_for_wallet(self.id())
        )
        sum_value = 0
        used_coins: Set = set()

        # Use older coins first
        unspent.sort(reverse=True, key=lambda r: r.coin.amount)

        # Try to use coins from the store, if there isn't enough of "unused"
        # coins use change coins that are not confirmed yet
        unconfirmed_removals: Dict[bytes32, Coin] = await self.wallet_state_manager.unconfirmed_removals_for_wallet(
            self.id()
        )
        for coinrecord in unspent:
            if sum_value >= amount and len(used_coins) > 0:
                break
            if coinrecord.coin.name() in unconfirmed_removals:
                continue
            if coinrecord.coin in exclude:
                continue
            sum_value += coinrecord.coin.amount
            used_coins.add(coinrecord.coin)
            self.log.debug(f"Selected coin: {coinrecord.coin.name()} at height {coinrecord.confirmed_block_height}!")

        # This happens when we couldn't use one of the coins because it's already used
        # but unconfirmed, and we are waiting for the change. (unconfirmed_additions)
        if sum_value < amount:
            raise ValueError(
                "Can't make this transaction at the moment. Waiting for the change from the previous transaction."
            )

        self.log.debug(f"Successfully selected coins: {used_coins}")
        return used_coins

    async def _generate_unsigned_transaction(
        self,
        amount: uint64,
        newpuzzlehash: bytes32,
        fee: uint64 = uint64(0),
        origin_id: bytes32 = None,
        coins: Set[Coin] = None,
        primaries_input: Optional[List[AmountWithPuzzlehash]] = None,
        ignore_max_send_amount: bool = False,
        coin_announcements_to_consume: Set[Announcement] = None,
        puzzle_announcements_to_consume: Set[Announcement] = None,
        memos: Optional[List[bytes]] = None,
        negative_change_allowed: bool = False,
    ) -> List[CoinSpend]:
        """
        Generates a unsigned transaction in form of List(Puzzle, Solutions)
        Note: this must be called under a wallet state manager lock
        """
        if primaries_input is None:
            primaries: Optional[List[AmountWithPuzzlehash]] = None
            total_amount = amount + fee
        else:
            primaries = primaries_input.copy()
            primaries_amount = 0
            for prim in primaries:
                primaries_amount += prim["amount"]
            total_amount = amount + fee + primaries_amount

        if not ignore_max_send_amount:
            max_send = await self.get_max_send_amount()
            if total_amount > max_send:
                raise ValueError(f"Can't send more than {max_send} in a single transaction")

        if coins is None:
            coins = await self.select_coins(total_amount)
        assert len(coins) > 0
        self.log.info(f"coins is not None {coins}")
        spend_value = sum([coin.amount for coin in coins])

        change = spend_value - total_amount
        if negative_change_allowed:
            change = max(0, change)

        assert change >= 0

        if coin_announcements_to_consume is not None:
            coin_announcements_bytes: Optional[Set[bytes32]] = {a.name() for a in coin_announcements_to_consume}
        else:
            coin_announcements_bytes = None
        if puzzle_announcements_to_consume is not None:
            puzzle_announcements_bytes: Optional[Set[bytes32]] = {a.name() for a in puzzle_announcements_to_consume}
        else:
            puzzle_announcements_bytes = None

        spends: List[CoinSpend] = []
        primary_announcement_hash: Optional[bytes32] = None

        # Check for duplicates
        if primaries is not None:
            all_primaries_list = [(p["puzzlehash"], p["amount"]) for p in primaries] + [(newpuzzlehash, amount)]
            if len(set(all_primaries_list)) != len(all_primaries_list):
                raise ValueError("Cannot create two identical coins")
        if memos is None:
            memos = []
        assert memos is not None
        for coin in coins:
            # Only one coin creates outputs
            if origin_id in (None, coin.name()):
                origin_id = coin.name()
                if primaries is None:
                    if amount > 0:
                        primaries = [{"puzzlehash": newpuzzlehash, "amount": uint64(amount), "memos": memos}]
                    else:
                        primaries = []
                else:
                    primaries.append({"puzzlehash": newpuzzlehash, "amount": uint64(amount), "memos": memos})
                if change > 0:
                    change_puzzle_hash: bytes32 = await self.get_new_puzzlehash()
                    primaries.append({"puzzlehash": change_puzzle_hash, "amount": uint64(change), "memos": []})
                message_list: List[bytes32] = [c.name() for c in coins]
                for primary in primaries:
                    message_list.append(Coin(coin.name(), primary["puzzlehash"], primary["amount"]).name())
                message: bytes32 = std_hash(b"".join(message_list))
                puzzle: Program = await self.puzzle_for_puzzle_hash(coin.puzzle_hash)
                solution: Program = self.make_solution(
                    primaries=primaries,
                    fee=fee,
                    coin_announcements={message},
                    coin_announcements_to_assert=coin_announcements_bytes,
                    puzzle_announcements_to_assert=puzzle_announcements_bytes,
                )
                primary_announcement_hash = Announcement(coin.name(), message).name()

                spends.append(
                    CoinSpend(
                        coin, SerializedProgram.from_bytes(bytes(puzzle)), SerializedProgram.from_bytes(bytes(solution))
                    )
                )
                break
        else:
            raise ValueError("origin_id is not in the set of selected coins")

        # Process the non-origin coins now that we have the primary announcement hash
        for coin in coins:
            if coin.name() == origin_id:
                continue

            puzzle = await self.puzzle_for_puzzle_hash(coin.puzzle_hash)
            solution = self.make_solution(coin_announcements_to_assert={primary_announcement_hash}, primaries=[])
            spends.append(
                CoinSpend(
                    coin, SerializedProgram.from_bytes(bytes(puzzle)), SerializedProgram.from_bytes(bytes(solution))
                )
            )

        self.log.debug(f"Spends is {spends}")
        return spends

    async def sign_transaction(self, coin_spends: List[CoinSpend]) -> SpendBundle:
        return await sign_coin_spends(
            coin_spends,
            self.secret_key_store.secret_key_for_public_key,
            self.wallet_state_manager.constants.AGG_SIG_ME_ADDITIONAL_DATA,
            self.wallet_state_manager.constants.MAX_BLOCK_COST_CLVM,
        )

    async def generate_signed_transaction(
        self,
        amount: uint64,
        puzzle_hash: bytes32,
        fee: uint64 = uint64(0),
        origin_id: bytes32 = None,
        coins: Set[Coin] = None,
        primaries: Optional[List[AmountWithPuzzlehash]] = None,
        ignore_max_send_amount: bool = False,
        coin_announcements_to_consume: Set[Announcement] = None,
        puzzle_announcements_to_consume: Set[Announcement] = None,
        memos: Optional[List[bytes]] = None,
        negative_change_allowed: bool = False,
    ) -> TransactionRecord:
        """
        Use this to generate transaction.
        Note: this must be called under a wallet state manager lock
        The first output is (amount, puzzle_hash, memos), and the rest of the outputs are in primaries.
        """
        if primaries is None:
            non_change_amount = amount
        else:
            non_change_amount = uint64(amount + sum(p["amount"] for p in primaries))

        transaction = await self._generate_unsigned_transaction(
            amount,
            puzzle_hash,
            fee,
            origin_id,
            coins,
            primaries,
            ignore_max_send_amount,
            coin_announcements_to_consume,
            puzzle_announcements_to_consume,
            memos,
            negative_change_allowed,
        )
        assert len(transaction) > 0

        self.log.info("About to sign a transaction")
        await self.hack_populate_secret_keys_for_coin_spends(transaction)
        spend_bundle: SpendBundle = await sign_coin_spends(
            transaction,
            self.secret_key_store.secret_key_for_public_key,
            self.wallet_state_manager.constants.AGG_SIG_ME_ADDITIONAL_DATA,
            self.wallet_state_manager.constants.MAX_BLOCK_COST_CLVM,
        )

        now = uint64(int(time.time()))
        add_list: List[Coin] = list(spend_bundle.additions())
        rem_list: List[Coin] = list(spend_bundle.removals())

        output_amount = sum(a.amount for a in add_list) + fee
        input_amount = sum(r.amount for r in rem_list)
        if negative_change_allowed:
            assert output_amount >= input_amount
        else:
            assert output_amount == input_amount

        return TransactionRecord(
            confirmed_at_height=uint32(0),
            created_at_time=now,
            to_puzzle_hash=puzzle_hash,
            amount=uint64(non_change_amount),
            fee_amount=uint64(fee),
            confirmed=False,
            sent=uint32(0),
            spend_bundle=spend_bundle,
            additions=add_list,
            removals=rem_list,
            wallet_id=self.id(),
            sent_to=[],
            trade_id=None,
            type=uint32(TransactionType.OUTGOING_TX.value),
            name=spend_bundle.name(),
            memos=list(compute_memos(spend_bundle).items()),
        )

    async def push_transaction(self, tx: TransactionRecord) -> None:
        """Use this API to send transactions."""
        await self.wallet_state_manager.add_pending_transaction(tx)
        await self.wallet_state_manager.wallet_node.update_ui()

<<<<<<< HEAD
    # This is to be aggregated together with a coloured coin offer to ensure that the trade happens
    async def create_spend_bundle_relative_chia(self, chia_amount: int, exclude: List[Coin] = []) -> SpendBundle:
=======
    # This is to be aggregated together with a CAT offer to ensure that the trade happens
    async def create_spend_bundle_relative_chia(self, chia_amount: int, exclude: List[Coin]) -> SpendBundle:
>>>>>>> 2fbe062e
        list_of_solutions = []
        utxos = None

        # If we're losing value then get coins with at least that much value
        # If we're gaining value then our amount doesn't matter
        if chia_amount < 0:
            utxos = await self.select_coins(abs(chia_amount), exclude)
        else:
            utxos = await self.select_coins(0, exclude)

        assert len(utxos) > 0

        # Calculate output amount given sum of utxos
        spend_value = sum([coin.amount for coin in utxos])
        chia_amount = spend_value + chia_amount

        # Create coin solutions for each utxo
        output_created = None
        for coin in utxos:
            puzzle = await self.puzzle_for_puzzle_hash(coin.puzzle_hash)
            if output_created is None:
                newpuzhash = await self.get_new_puzzlehash()
                primaries: List[AmountWithPuzzlehash] = [
                    {"puzzlehash": newpuzhash, "amount": uint64(chia_amount), "memos": []}
                ]
                solution = self.make_solution(primaries=primaries)
                output_created = coin
            list_of_solutions.append(CoinSpend(coin, puzzle, solution))

        await self.hack_populate_secret_keys_for_coin_spends(list_of_solutions)
        spend_bundle = await sign_coin_spends(
            list_of_solutions,
            self.secret_key_store.secret_key_for_public_key,
            self.wallet_state_manager.constants.AGG_SIG_ME_ADDITIONAL_DATA,
            self.wallet_state_manager.constants.MAX_BLOCK_COST_CLVM,
        )
        return spend_bundle<|MERGE_RESOLUTION|>--- conflicted
+++ resolved
@@ -507,13 +507,8 @@
         await self.wallet_state_manager.add_pending_transaction(tx)
         await self.wallet_state_manager.wallet_node.update_ui()
 
-<<<<<<< HEAD
-    # This is to be aggregated together with a coloured coin offer to ensure that the trade happens
+    # This is to be aggregated together with a CAT offer to ensure that the trade happens
     async def create_spend_bundle_relative_chia(self, chia_amount: int, exclude: List[Coin] = []) -> SpendBundle:
-=======
-    # This is to be aggregated together with a CAT offer to ensure that the trade happens
-    async def create_spend_bundle_relative_chia(self, chia_amount: int, exclude: List[Coin]) -> SpendBundle:
->>>>>>> 2fbe062e
         list_of_solutions = []
         utxos = None
 
