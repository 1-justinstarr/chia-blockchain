--- conflicted
+++ resolved
@@ -202,11 +202,7 @@
 
     def make_solution(
         self,
-<<<<<<< HEAD
         primaries: List[AmountWithPuzzlehash],
-=======
-        primaries: Optional[List[AmountWithPuzzlehash]] = None,
->>>>>>> 831f18cd
         min_time=0,
         me=None,
         coin_announcements: Optional[Set[bytes]] = None,
@@ -314,15 +310,10 @@
         coins: Set[Coin] = None,
         primaries_input: Optional[List[AmountWithPuzzlehash]] = None,
         ignore_max_send_amount: bool = False,
-<<<<<<< HEAD
         coin_announcements_to_consume: Set[Announcement] = None,
         puzzle_announcements_to_consume: Set[Announcement] = None,
         memos: Optional[List[bytes]] = None,
         negative_change_allowed: bool = False,
-=======
-        coin_announcements_to_consume: Set[bytes32] = None,
-        puzzle_announcements_to_consume: Set[bytes32] = None,
->>>>>>> 831f18cd
     ) -> List[CoinSpend]:
         """
         Generates a unsigned transaction in form of List(Puzzle, Solutions)
@@ -330,11 +321,7 @@
         """
         primaries: Optional[List[AmountWithPuzzlehash]]
         if primaries_input is None:
-<<<<<<< HEAD
-            primaries: Optional[List[AmountWithPuzzlehash]] = None
-=======
             primaries = None
->>>>>>> 831f18cd
             total_amount = amount + fee
         else:
             primaries = primaries_input.copy()
@@ -394,11 +381,7 @@
                     primaries.append({"puzzlehash": newpuzzlehash, "amount": uint64(amount), "memos": memos})
                 if change > 0:
                     change_puzzle_hash: bytes32 = await self.get_new_puzzlehash()
-<<<<<<< HEAD
                     primaries.append({"puzzlehash": change_puzzle_hash, "amount": uint64(change), "memos": []})
-=======
-                    primaries.append({"puzzlehash": change_puzzle_hash, "amount": uint64(change)})
->>>>>>> 831f18cd
                 message_list: List[bytes32] = [c.name() for c in coins]
                 for primary in primaries:
                     message_list.append(Coin(coin.name(), primary["puzzlehash"], primary["amount"]).name())
@@ -407,13 +390,8 @@
                     primaries=primaries,
                     fee=fee,
                     coin_announcements={message},
-<<<<<<< HEAD
                     coin_announcements_to_assert=coin_announcements_bytes,
                     puzzle_announcements_to_assert=puzzle_announcements_bytes,
-=======
-                    coin_announcements_to_assert=coin_announcements_to_consume,
-                    puzzle_announcements_to_assert=puzzle_announcements_to_consume,
->>>>>>> 831f18cd
                 )
                 primary_announcement_hash = Announcement(coin.name(), message).name()
             else:
@@ -446,15 +424,10 @@
         coins: Set[Coin] = None,
         primaries: Optional[List[AmountWithPuzzlehash]] = None,
         ignore_max_send_amount: bool = False,
-<<<<<<< HEAD
         coin_announcements_to_consume: Set[Announcement] = None,
         puzzle_announcements_to_consume: Set[Announcement] = None,
         memos: Optional[List[bytes]] = None,
         negative_change_allowed: bool = False,
-=======
-        coin_announcements_to_consume: Set[bytes32] = None,
-        puzzle_announcements_to_consume: Set[bytes32] = None,
->>>>>>> 831f18cd
     ) -> TransactionRecord:
         """
         Use this to generate transaction.
@@ -476,11 +449,8 @@
             ignore_max_send_amount,
             coin_announcements_to_consume,
             puzzle_announcements_to_consume,
-<<<<<<< HEAD
             memos,
             negative_change_allowed,
-=======
->>>>>>> 831f18cd
         )
         assert len(transaction) > 0
 
@@ -552,13 +522,9 @@
             puzzle = await self.puzzle_for_puzzle_hash(coin.puzzle_hash)
             if output_created is None:
                 newpuzhash = await self.get_new_puzzlehash()
-<<<<<<< HEAD
                 primaries: List[AmountWithPuzzlehash] = [
                     {"puzzlehash": newpuzhash, "amount": uint64(chia_amount), "memos": []}
                 ]
-=======
-                primaries: List[AmountWithPuzzlehash] = [{"puzzlehash": newpuzhash, "amount": uint64(chia_amount)}]
->>>>>>> 831f18cd
                 solution = self.make_solution(primaries=primaries)
                 output_created = coin
             list_of_solutions.append(CoinSpend(coin, puzzle, solution))
