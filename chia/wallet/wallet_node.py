import asyncio
import json
import logging
import random
import time
import traceback
from asyncio import CancelledError
from pathlib import Path
from typing import Callable, Dict, List, Optional, Set, Tuple, Any, Iterator

from blspy import PrivateKey, AugSchemeMPL
from packaging.version import Version

from chia.consensus.block_record import BlockRecord
from chia.consensus.blockchain import ReceiveBlockResult
from chia.consensus.constants import ConsensusConstants
from chia.daemon.keychain_proxy import (
    KeychainProxyConnectionFailure,
    connect_to_keychain_and_validate,
    wrap_local_keychain,
    KeychainProxy,
    KeyringIsEmpty,
)
<<<<<<< HEAD
from chia.data_layer.data_layer_wallet import DataLayerWallet
from chia.full_node.weight_proof import chunks
from chia.pools.pool_puzzles import SINGLETON_LAUNCHER_HASH, solution_to_pool_state
from chia.pools.pool_wallet import PoolWallet
=======
from chia.util.chunks import chunks
>>>>>>> 7fb26a7a
from chia.protocols import wallet_protocol
from chia.protocols.full_node_protocol import RequestProofOfWeight, RespondProofOfWeight
from chia.protocols.protocol_message_types import ProtocolMessageTypes
from chia.protocols.wallet_protocol import (
    RespondToCoinUpdates,
    CoinState,
    RespondToPhUpdates,
    RespondBlockHeader,
    RequestSESInfo,
    RespondSESInfo,
    RequestHeaderBlocks,
)
from chia.server.node_discovery import WalletPeers
from chia.server.outbound_message import Message, NodeType, make_msg
from chia.server.peer_store_resolver import PeerStoreResolver
from chia.server.server import ChiaServer
from chia.server.ws_connection import WSChiaConnection
from chia.types.blockchain_format.coin import Coin
from chia.types.blockchain_format.sized_bytes import bytes32
from chia.types.blockchain_format.sub_epoch_summary import SubEpochSummary
from chia.types.coin_spend import CoinSpend
from chia.types.header_block import HeaderBlock
from chia.types.mempool_inclusion_status import MempoolInclusionStatus
from chia.types.peer_info import PeerInfo
from chia.types.weight_proof import WeightProof, SubEpochData
from chia.util.byte_types import hexstr_to_bytes
from chia.util.config import WALLET_PEERS_PATH_KEY_DEPRECATED
from chia.util.default_root import STANDALONE_ROOT_PATH
from chia.util.ints import uint32, uint64
from chia.util.keychain import KeyringIsLocked, Keychain
from chia.util.path import mkdir, path_from_root
from chia.wallet.util.new_peak_queue import NewPeakQueue, NewPeakQueueTypes, NewPeakItem
from chia.wallet.util.peer_request_cache import PeerRequestCache, can_use_peer_request_cache
from chia.wallet.util.wallet_sync_utils import (
    request_and_validate_removals,
    request_and_validate_additions,
    fetch_last_tx_from_peer,
    subscribe_to_phs,
    subscribe_to_coin_updates,
    last_change_height_cs,
    fetch_header_blocks_in_range,
)
from chia.wallet.wallet_coin_record import WalletCoinRecord
from chia.wallet.wallet_state_manager import WalletStateManager
from chia.wallet.transaction_record import TransactionRecord
from chia.wallet.wallet_action import WalletAction
from chia.util.profiler import profile_task


class WalletNode:
    key_config: Dict
    config: Dict
    constants: ConsensusConstants
    server: Optional[ChiaServer]
    log: logging.Logger
    # Maintains the state of the wallet (blockchain and transactions), handles DB connections
    wallet_state_manager: Optional[WalletStateManager]
    _shut_down: bool
    root_path: Path
    state_changed_callback: Optional[Callable]
    syncing: bool
    full_node_peer: Optional[PeerInfo]
    peer_task: Optional[asyncio.Task]
    logged_in: bool
    wallet_peers_initialized: bool
    keychain_proxy: Optional[KeychainProxy]
    wallet_peers: Optional[WalletPeers]
    race_cache: Dict[bytes32, Set[CoinState]]
    race_cache_hashes: List[Tuple[uint32, bytes32]]
    new_peak_queue: NewPeakQueue
    _process_new_subscriptions_task: Optional[asyncio.Task]
    _secondary_peer_sync_task: Optional[asyncio.Task]
    node_peaks: Dict[bytes32, Tuple[uint32, bytes32]]
    validation_semaphore: Optional[asyncio.Semaphore]
    local_node_synced: bool
    new_state_lock: Optional[asyncio.Lock]

    def __init__(
        self,
        config: Dict,
        root_path: Path,
        consensus_constants: ConsensusConstants,
        name: str = None,
        local_keychain: Optional[Keychain] = None,
    ):
        self.config = config
        self.constants = consensus_constants
        self.root_path = root_path
        self.log = logging.getLogger(name if name else __name__)
        # Normal operation data
        self.cached_blocks: Dict = {}
        self.future_block_hashes: Dict = {}

        # Sync data
        self._shut_down = False
        self.proof_hashes: List = []
        self.state_changed_callback = None
        self.wallet_state_manager = None
        self.new_state_lock = None
        self.server = None
        self.wsm_close_task = None
        self.sync_task: Optional[asyncio.Task] = None
        self.logged_in_fingerprint: Optional[int] = None
        self.peer_task = None
        self.logged_in = False
        self.keychain_proxy = None
        self.local_keychain = local_keychain
        self.height_to_time: Dict[uint32, uint64] = {}
        self.synced_peers: Set[bytes32] = set()  # Peers that we have long synced to
        self.wallet_peers = None
        self.wallet_peers_initialized = False
        self.valid_wp_cache: Dict[bytes32, Any] = {}
        self.untrusted_caches: Dict[bytes32, PeerRequestCache] = {}
        self.race_cache = {}  # in Untrusted mode wallet might get the state update before receiving the block
        self.race_cache_hashes = []
        self._process_new_subscriptions_task = None
        self._secondary_peer_sync_task = None
        self.node_peaks = {}
        self.validation_semaphore = None
        self.local_node_synced = False
        self.LONG_SYNC_THRESHOLD = 200

    async def ensure_keychain_proxy(self) -> KeychainProxy:
        if not self.keychain_proxy:
            if self.local_keychain:
                self.keychain_proxy = wrap_local_keychain(self.local_keychain, log=self.log)
            else:
                self.keychain_proxy = await connect_to_keychain_and_validate(self.root_path, self.log)
                if not self.keychain_proxy:
                    raise KeychainProxyConnectionFailure("Failed to connect to keychain service")
        return self.keychain_proxy

    def get_cache_for_peer(self, peer) -> PeerRequestCache:
        if peer.peer_node_id not in self.untrusted_caches:
            self.untrusted_caches[peer.peer_node_id] = PeerRequestCache()
        return self.untrusted_caches[peer.peer_node_id]

    def rollback_request_caches(self, reorg_height: int):
        # Everything after reorg_height should be removed from the cache
        for cache in self.untrusted_caches.values():
            cache.clear_after_height(reorg_height)

    async def get_key_for_fingerprint(self, fingerprint: Optional[int]) -> Optional[PrivateKey]:
        try:
            keychain_proxy = await self.ensure_keychain_proxy()
            key = await keychain_proxy.get_key_for_fingerprint(fingerprint)
        except KeyringIsEmpty:
            self.log.warning("No keys present. Create keys with the UI, or with the 'chia keys' program.")
            return None
        except KeyringIsLocked:
            self.log.warning("Keyring is locked")
            return None
        except KeychainProxyConnectionFailure as e:
            tb = traceback.format_exc()
            self.log.error(f"Missing keychain_proxy: {e} {tb}")
            raise e  # Re-raise so that the caller can decide whether to continue or abort
        return key

    async def _start(
        self,
        fingerprint: Optional[int] = None,
    ) -> bool:
        # Makes sure the coin_state_updates get higher priority than new_peak messages
        self.new_peak_queue = NewPeakQueue(asyncio.PriorityQueue())

        self.synced_peers = set()
        private_key = await self.get_key_for_fingerprint(fingerprint)
        if private_key is None:
            self.logged_in = False
            return False

        if self.config.get("enable_profiler", False):
            asyncio.create_task(profile_task(self.root_path, "wallet", self.log))

        db_path_key_suffix = str(private_key.get_g1().get_fingerprint())
        db_path_replaced: str = (
            self.config["database_path"]
            .replace("CHALLENGE", self.config["selected_network"])
            .replace("KEY", db_path_key_suffix)
        )
        path = path_from_root(self.root_path, db_path_replaced.replace("v1", "v2"))
        mkdir(path.parent)

        standalone_path = path_from_root(STANDALONE_ROOT_PATH, f"{db_path_replaced.replace('v2', 'v1')}_new")
        if not path.exists():
            if standalone_path.exists():
                self.log.info(f"Copying wallet db from {standalone_path} to {path}")
                path.write_bytes(standalone_path.read_bytes())

        assert self.server is not None
        self.wallet_state_manager = await WalletStateManager.create(
            private_key,
            self.config,
            path,
            self.constants,
            self.server,
            self.root_path,
            self,
        )

        assert self.wallet_state_manager is not None

        self.config["starting_height"] = 0

        if self.wallet_peers is None:
            self.initialize_wallet_peers()

        if self.state_changed_callback is not None:
            self.wallet_state_manager.set_callback(self.state_changed_callback)

        self.wallet_state_manager.set_pending_callback(self._pending_tx_handler)
        self._shut_down = False
        self._process_new_subscriptions_task = asyncio.create_task(self._process_new_subscriptions())

        self.sync_event = asyncio.Event()
        if fingerprint is None:
            self.logged_in_fingerprint = private_key.get_g1().get_fingerprint()
        else:
            self.logged_in_fingerprint = fingerprint
        self.logged_in = True
        self.wallet_state_manager.set_sync_mode(False)

        async with self.wallet_state_manager.puzzle_store.lock:
            index = await self.wallet_state_manager.puzzle_store.get_last_derivation_path()
            if index is None or index < self.config["initial_num_public_keys"] - 1:
                await self.wallet_state_manager.create_more_puzzle_hashes(from_zero=True)
                self.wsm_close_task = None
        return True

    def _close(self):
        self.log.info("self._close")
        self.logged_in_fingerprint = None
        self._shut_down = True

        if self._process_new_subscriptions_task is not None:
            self._process_new_subscriptions_task.cancel()
        if self._secondary_peer_sync_task is not None:
            self._secondary_peer_sync_task.cancel()

    async def _await_closed(self):
        self.log.info("self._await_closed")

        if self.server is not None:
            await self.server.close_all_connections()
        if self.wallet_peers is not None:
            await self.wallet_peers.ensure_is_closed()
        if self.wallet_state_manager is not None:
            await self.wallet_state_manager._await_closed()
            self.wallet_state_manager = None
        self.logged_in = False
        self.wallet_peers = None

    def _set_state_changed_callback(self, callback: Callable):
        self.state_changed_callback = callback

        if self.wallet_state_manager is not None:
            self.wallet_state_manager.set_callback(self.state_changed_callback)
            self.wallet_state_manager.set_pending_callback(self._pending_tx_handler)

    def _pending_tx_handler(self):
        if self.wallet_state_manager is None:
            return None
        asyncio.create_task(self._resend_queue())

    async def _action_messages(self) -> List[Message]:
        if self.wallet_state_manager is None:
            return []
        actions: List[WalletAction] = await self.wallet_state_manager.action_store.get_all_pending_actions()
        result: List[Message] = []
        for action in actions:
            data = json.loads(action.data)
            action_data = data["data"]["action_data"]
            if action.name == "request_puzzle_solution":
                coin_name = bytes32(hexstr_to_bytes(action_data["coin_name"]))
                height = uint32(action_data["height"])
                msg = make_msg(
                    ProtocolMessageTypes.request_puzzle_solution,
                    wallet_protocol.RequestPuzzleSolution(coin_name, height),
                )
                result.append(msg)

        return result

    async def _resend_queue(self):
        if self._shut_down or self.server is None or self.wallet_state_manager is None:
            return None

        for msg, sent_peers in await self._messages_to_resend():
            if self._shut_down or self.server is None or self.wallet_state_manager is None:
                return None
            full_nodes = self.server.get_full_node_connections()
            for peer in full_nodes:
                if peer.peer_node_id in sent_peers:
                    continue
                self.log.debug(f"sending: {msg}")
                await peer.send_message(msg)

        for msg in await self._action_messages():
            if self._shut_down or self.server is None or self.wallet_state_manager is None:
                return None
            await self.server.send_to_all([msg], NodeType.FULL_NODE)

    async def _messages_to_resend(self) -> List[Tuple[Message, Set[bytes32]]]:
        if self.wallet_state_manager is None or self._shut_down:
            return []
        messages: List[Tuple[Message, Set[bytes32]]] = []

        records: List[TransactionRecord] = await self.wallet_state_manager.tx_store.get_not_sent()

        for record in records:
            if record.spend_bundle is None:
                continue
            msg = make_msg(
                ProtocolMessageTypes.send_transaction,
                wallet_protocol.SendTransaction(record.spend_bundle),
            )
            already_sent = set()
            for peer, status, _ in record.sent_to:
                if status == MempoolInclusionStatus.SUCCESS.value:
                    already_sent.add(bytes32.from_hexstr(peer))
            messages.append((msg, already_sent))

        return messages

    async def _process_new_subscriptions(self):
        while not self._shut_down:
            # Here we process four types of messages in the queue, where the first one has higher priority (lower
            # number in the queue), and priority decreases for each type.
            peer: Optional[WSChiaConnection] = None
            item: Optional[NewPeakItem] = None
            try:
                peer, item = None, None
                item = await self.new_peak_queue.get()
                self.log.info(f"Pulled from queue: {item}")
                assert item is not None
                if item.item_type == NewPeakQueueTypes.COIN_ID_SUBSCRIPTION:
                    # Subscriptions are the highest priority, because we don't want to process any more peaks or
                    # state updates until we are sure that we subscribed to everything that we need to. Otherwise,
                    # we might not be able to process some state.
                    coin_ids: List[bytes32] = item.data
                    for peer in self.server.get_full_node_connections():
                        coin_states: List[CoinState] = await subscribe_to_coin_updates(coin_ids, peer, uint32(0))
                        if len(coin_states) > 0:
                            async with self.wallet_state_manager.lock:
                                await self.receive_state_from_peer(coin_states, peer)
                elif item.item_type == NewPeakQueueTypes.PUZZLE_HASH_SUBSCRIPTION:
                    puzzle_hashes: List[bytes32] = item.data
                    for peer in self.server.get_full_node_connections():
                        # Puzzle hash subscription
                        coin_states: List[CoinState] = await subscribe_to_phs(puzzle_hashes, peer, uint32(0))
                        if len(coin_states) > 0:
                            async with self.wallet_state_manager.lock:
                                await self.receive_state_from_peer(coin_states, peer)
                elif item.item_type == NewPeakQueueTypes.FULL_NODE_STATE_UPDATED:
                    # Note: this can take a while when we have a lot of transactions. We want to process these
                    # before new_peaks, since new_peak_wallet requires that we first obtain the state for that peak.
                    request: wallet_protocol.CoinStateUpdate = item.data[0]
                    peer = item.data[1]
                    assert peer is not None
                    await self.state_update_received(request, peer)
                elif item.item_type == NewPeakQueueTypes.NEW_PEAK_WALLET:
                    # This can take a VERY long time, because it might trigger a long sync. It is OK if we miss some
                    # subscriptions or state updates, since all subscriptions and state updates will be handled by
                    # long_sync (up to the target height).
                    request: wallet_protocol.NewPeakWallet = item.data[0]
                    peer = item.data[1]
                    assert peer is not None
                    await self.new_peak_wallet(request, peer)
                else:
                    assert False
            except CancelledError:
                self.log.info("Queue task cancelled, exiting.")
                raise
            except Exception as e:
                self.log.error(f"Exception handling {item}, {e} {traceback.format_exc()}")
                if peer is not None:
                    await peer.close(9999)

    def set_server(self, server: ChiaServer):
        self.server = server
        self.initialize_wallet_peers()

    def initialize_wallet_peers(self):
        self.server.on_connect = self.on_connect
        network_name = self.config["selected_network"]

        connect_to_unknown_peers = self.config.get("connect_to_unknown_peers", True)
        testing = self.config.get("testing", False)
        if self.wallet_peers is None and connect_to_unknown_peers and not testing:
            self.wallet_peers = WalletPeers(
                self.server,
                self.config["target_peer_count"],
                PeerStoreResolver(
                    self.root_path,
                    self.config,
                    selected_network=network_name,
                    peers_file_path_key="wallet_peers_file_path",
                    legacy_peer_db_path_key=WALLET_PEERS_PATH_KEY_DEPRECATED,
                    default_peers_file_path="wallet/db/wallet_peers.dat",
                ),
                self.config["introducer_peer"],
                self.config.get("dns_servers", ["dns-introducer.chia.net"]),
                self.config["peer_connect_interval"],
                network_name,
                None,
                self.log,
            )
            asyncio.create_task(self.wallet_peers.start())

    def on_disconnect(self, peer: WSChiaConnection):
        if self.is_trusted(peer):
            self.local_node_synced = False
            self.initialize_wallet_peers()

        if peer.peer_node_id in self.untrusted_caches:
            self.untrusted_caches.pop(peer.peer_node_id)
        if peer.peer_node_id in self.synced_peers:
            self.synced_peers.remove(peer.peer_node_id)
        if peer.peer_node_id in self.node_peaks:
            self.node_peaks.pop(peer.peer_node_id)

    async def on_connect(self, peer: WSChiaConnection):
        if self.wallet_state_manager is None:
            return None

        if Version(peer.protocol_version) < Version("0.0.33"):
            self.log.info("Disconnecting, full node running old software")
            await peer.close()

        trusted = self.is_trusted(peer)
        if not trusted and self.local_node_synced:
            await peer.close()

        if peer.peer_node_id in self.synced_peers:
            self.synced_peers.remove(peer.peer_node_id)

        self.log.info(f"Connected peer {peer.get_peer_info()} is trusted: {trusted}")
        messages_peer_ids = await self._messages_to_resend()
        self.wallet_state_manager.state_changed("add_connection")
        for msg, peer_ids in messages_peer_ids:
            if peer.peer_node_id in peer_ids:
                continue
            await peer.send_message(msg)

        if self.wallet_peers is not None:
            await self.wallet_peers.on_connect(peer)

    async def long_sync(
        self,
        target_height: uint32,
        full_node: WSChiaConnection,
        fork_height: int,
        *,
        rollback: bool,
    ):
        """
        Sync algorithm:
        - Download and verify weight proof (if not trusted)
        - Roll back anything after the fork point (if rollback=True)
        - Subscribe to all puzzle_hashes over and over until there are no more updates
        - Subscribe to all coin_ids over and over until there are no more updates
        - rollback=False means that we are just double-checking with this peer to make sure we don't have any
          missing transactions, so we don't need to rollback
        """

        def is_new_state_update(cs: CoinState) -> bool:
            if cs.spent_height is None and cs.created_height is None:
                return True
            if cs.spent_height is not None and cs.spent_height >= fork_height:
                return True
            if cs.created_height is not None and cs.created_height >= fork_height:
                return True
            return False

        trusted: bool = self.is_trusted(full_node)
        self.log.info(f"Starting sync trusted: {trusted} to peer {full_node.peer_host}")
        assert self.wallet_state_manager is not None
        start_time = time.time()

        if rollback:
            await self.wallet_state_manager.reorg_rollback(fork_height)
            self.rollback_request_caches(fork_height)
            await self.update_ui()

        # We only process new state updates to avoid slow reprocessing. We set the sync height after adding
        # Things, so we don't have to reprocess these later. There can be many things in ph_update_res.
        already_checked_ph: Set[bytes32] = set()
        continue_while: bool = True
        all_puzzle_hashes: List[bytes32] = await self.get_puzzle_hashes_to_subscribe()
        while continue_while:
            # Get all phs from puzzle store
            ph_chunks: Iterator[List[bytes32]] = chunks(all_puzzle_hashes, 1000)
            for chunk in ph_chunks:
                ph_update_res: List[CoinState] = await subscribe_to_phs(
                    [p for p in chunk if p not in already_checked_ph], full_node, 0
                )
                ph_update_res = list(filter(is_new_state_update, ph_update_res))
                if not await self.receive_state_from_peer(ph_update_res, full_node, update_finished_height=True):
                    # If something goes wrong, abort sync
                    return
                already_checked_ph.update(chunk)

            # Check if new puzzle hashed have been created
            await self.wallet_state_manager.create_more_puzzle_hashes()
            all_puzzle_hashes = await self.get_puzzle_hashes_to_subscribe()
            continue_while = False
            for ph in all_puzzle_hashes:
                if ph not in already_checked_ph:
                    continue_while = True
                    break
        self.log.info(f"Successfully subscribed and updated {len(already_checked_ph)} puzzle hashes")

        # The number of coin id updates are usually going to be significantly less than ph updates, so we can
        # sync from 0 every time.
        continue_while = False
        all_coin_ids: List[bytes32] = await self.get_coin_ids_to_subscribe(0)
        already_checked_coin_ids: Set[bytes32] = set()
        while continue_while:
            one_k_chunks = chunks(all_coin_ids, 1000)
            for chunk in one_k_chunks:
                c_update_res: List[CoinState] = await subscribe_to_coin_updates(chunk, full_node, 0)
                c_update_res = list(filter(is_new_state_update, c_update_res))
                if not await self.receive_state_from_peer(c_update_res, full_node):
                    # If something goes wrong, abort sync
                    return
                already_checked_coin_ids.update(chunk)

            all_coin_ids = await self.get_coin_ids_to_subscribe(0)
            continue_while = False
            for coin_id in all_coin_ids:
                if coin_id not in already_checked_coin_ids:
                    continue_while = True
                    break
        self.log.info(f"Successfully subscribed and updated {len(already_checked_coin_ids)} coin ids")

        # Only update this fully when the entire sync has completed
        await self.wallet_state_manager.blockchain.set_finished_sync_up_to(target_height)

        if trusted:
            self.local_node_synced = True

        self.wallet_state_manager.state_changed("new_block")

        self.synced_peers.add(full_node.peer_node_id)
        await self.update_ui()

        end_time = time.time()
        duration = end_time - start_time
        self.log.info(f"Sync (trusted: {trusted}) duration was: {duration}")

    async def receive_state_from_peer(
        self,
        items_input: List[CoinState],
        peer: WSChiaConnection,
        fork_height: Optional[uint32] = None,
        height: Optional[uint32] = None,
        header_hash: Optional[bytes32] = None,
        update_finished_height: bool = False,
    ) -> bool:
        # Adds the state to the wallet state manager. If the peer is trusted, we do not validate. If the peer is
        # untrusted we do, but we might not add the state, since we need to receive the new_peak message as well.

        if self.wallet_state_manager is None:
            return False
        trusted = self.is_trusted(peer)
        # Validate states in parallel, apply serial
        # TODO: optimize fetching
        if self.validation_semaphore is None:
            self.validation_semaphore = asyncio.Semaphore(6)
        if self.new_state_lock is None:
            self.new_state_lock = asyncio.Lock()

        # If there is a fork, we need to ensure that we roll back in trusted mode to properly handle reorgs
        if trusted and fork_height is not None and height is not None and fork_height != height - 1:
            await self.wallet_state_manager.reorg_rollback(fork_height)
        cache: PeerRequestCache = self.get_cache_for_peer(peer)
        if fork_height is not None:
            cache.clear_after_height(fork_height)

        all_tasks: List[asyncio.Task] = []
        target_concurrent_tasks: int = 20
        concurrent_tasks_cs_heights: List[uint32] = []

        # Ensure the list is sorted
        items = sorted(items_input, key=last_change_height_cs)

        async def receive_and_validate(inner_states: List[CoinState], inner_idx_start: int, cs_heights: List[uint32]):
            try:
                assert self.validation_semaphore is not None
                async with self.validation_semaphore:
                    if header_hash is not None:
                        assert height is not None
                        for inner_state in inner_states:
                            self.add_state_to_race_cache(header_hash, height, inner_state)
                            self.log.info(f"Added to race cache: {height}, {inner_state}")
                    if trusted:
                        valid_states = inner_states
                    else:
                        valid_states = [
                            inner_state
                            for inner_state in inner_states
                            if await self.validate_received_state_from_peer(inner_state, peer, cache, fork_height)
                        ]
                    if len(valid_states) > 0:
                        self.log.info(
                            f"new coin state received ({inner_idx_start}-"
                            f"{inner_idx_start + len(inner_states) - 1}/ {len(items)})"
                        )
                        assert self.new_state_lock is not None
                        async with self.new_state_lock:
                            if self.wallet_state_manager is None:
                                return
                            await self.wallet_state_manager.new_coin_state(valid_states, peer, fork_height)

                            if update_finished_height:
                                if len(cs_heights) == 1:
                                    # We have processed all past tasks, so we can increase the height safely
                                    synced_up_to = last_change_height_cs(valid_states[-1]) - 1
                                else:
                                    # We know we have processed everything before this min height
                                    synced_up_to = min(cs_heights)
                                await self.wallet_state_manager.blockchain.set_finished_sync_up_to(synced_up_to)

            except Exception as e:
                tb = traceback.format_exc()
                self.log.error(f"Exception while adding state: {e} {tb}")
            finally:
                cs_heights.remove(last_change_height_cs(inner_states[0]))

        idx = 1
        # Keep chunk size below 1000 just in case, windows has sqlite limits of 999 per query
        # Untrusted has a smaller batch size since validation has to happen which takes a while
        chunk_size: int = 900 if trusted else 10
        for states in chunks(items, chunk_size):
            if self.server is None:
                self.log.error("No server")
                return False
            if peer.peer_node_id not in self.server.all_connections:
                self.log.error(f"Disconnected from peer {peer.peer_node_id} host {peer.peer_host}")
                return False
            while len(concurrent_tasks_cs_heights) >= target_concurrent_tasks:
                await asyncio.sleep(0.1)
                if self._shut_down:
                    self.log.info("Terminating receipt and validation due to shut down request")
                    return False
            concurrent_tasks_cs_heights.append(last_change_height_cs(states[0]))
            all_tasks.append(asyncio.create_task(receive_and_validate(states, idx, concurrent_tasks_cs_heights)))
            idx += len(states)

        await asyncio.gather(*all_tasks)
        await self.update_ui()
        return True

    async def get_coins_with_puzzle_hash(self, puzzle_hash) -> List[CoinState]:
        assert self.wallet_state_manager is not None
        assert self.server is not None
        # TODO Use trusted peer, otherwise try untrusted
        all_nodes = self.server.connection_by_type[NodeType.FULL_NODE]
        if len(all_nodes.keys()) == 0:
            raise ValueError("Not connected to the full node")
        first_node = list(all_nodes.values())[0]
        msg = wallet_protocol.RegisterForPhUpdates(puzzle_hash, uint32(0))
        coin_state: Optional[RespondToPhUpdates] = await first_node.register_interest_in_puzzle_hash(msg)
        # TODO validate state if received from untrusted peer
        assert coin_state is not None
        return coin_state.coin_states

    async def is_peer_synced(
        self, peer: WSChiaConnection, header_block: HeaderBlock, request_time: uint64
    ) -> Optional[uint64]:
        # Get last timestamp
        last_tx: Optional[HeaderBlock] = await fetch_last_tx_from_peer(header_block.height, peer)
        latest_timestamp: Optional[uint64] = None
        if last_tx is not None:
            assert last_tx.foliage_transaction_block is not None
            latest_timestamp = last_tx.foliage_transaction_block.timestamp

        # Return None if not synced
        if latest_timestamp is None or self.config["testing"] is False and latest_timestamp < request_time - 600:
            return None
        return latest_timestamp

    def is_trusted(self, peer) -> bool:
        assert self.server is not None
        return self.server.is_trusted_peer(peer, self.config["trusted_peers"])

    def add_state_to_race_cache(self, header_hash: bytes32, height: uint32, coin_state: CoinState) -> None:
        # Clears old state that is no longer relevant
        delete_threshold = 100
        for rc_height, rc_hh in self.race_cache_hashes:
            if height - delete_threshold >= rc_height:
                self.race_cache.pop(rc_hh)
        self.race_cache_hashes = [
            (rc_height, rc_hh) for rc_height, rc_hh in self.race_cache_hashes if height - delete_threshold < rc_height
        ]

        if header_hash not in self.race_cache:
            self.race_cache[header_hash] = set()
        self.race_cache[header_hash].add(coin_state)

    async def state_update_received(self, request: wallet_protocol.CoinStateUpdate, peer: WSChiaConnection) -> None:
        # This gets called every time there is a new coin or puzzle hash change in the DB
        # that is of interest to this wallet. It is not guaranteed to come for every height. This message is guaranteed
        # to come before the corresponding new_peak for each height. We handle this differently for trusted and
        # untrusted peers. For trusted, we always process the state, and we process reorgs as well.
        assert self.wallet_state_manager is not None
        assert self.server is not None

        async with self.wallet_state_manager.lock:
            await self.receive_state_from_peer(
                request.items,
                peer,
                request.fork_height,
                request.height,
                request.peak_hash,
            )

    def get_full_node_peer(self) -> Optional[WSChiaConnection]:
        if self.server is None:
            return None

        nodes = self.server.get_full_node_connections()
        if len(nodes) > 0:
            return random.choice(nodes)
        else:
            return None

    async def disconnect_and_stop_wpeers(self) -> None:
        if self.server is None:
            return

        # Close connection of non-trusted peers
        if len(self.server.get_full_node_connections()) > 1:
            for peer in self.server.get_full_node_connections():
                if not self.is_trusted(peer):
                    await peer.close()

        if self.wallet_peers is not None:
            await self.wallet_peers.ensure_is_closed()
            self.wallet_peers = None

    async def check_for_synced_trusted_peer(self, header_block: HeaderBlock, request_time: uint64) -> bool:
        if self.server is None:
            return False
        for peer in self.server.get_full_node_connections():
            if self.is_trusted(peer) and await self.is_peer_synced(peer, header_block, request_time):
                return True
        return False

    async def get_timestamp_for_height(self, height: uint32) -> uint64:
        """
        Returns the timestamp for transaction block at h=height, if not transaction block, backtracks until it finds
        a transaction block
        """
        if height in self.height_to_time:
            return self.height_to_time[height]

        for cache in self.untrusted_caches.values():
            cache_ts: Optional[uint64] = cache.get_height_timestamp(height)
            if cache_ts is not None:
                return cache_ts

        peer: Optional[WSChiaConnection] = self.get_full_node_peer()
        if peer is None:
            raise ValueError("Cannot fetch timestamp, no peers")
        self.log.debug(f"Fetching block at height: {height}")
        last_tx_block: Optional[HeaderBlock] = await fetch_last_tx_from_peer(height, peer)
        if last_tx_block is None:
            raise ValueError(f"Error fetching blocks from peer {peer.get_peer_info()}")
        assert last_tx_block.foliage_transaction_block is not None
        self.get_cache_for_peer(peer).add_to_blocks(last_tx_block)
        return last_tx_block.foliage_transaction_block.timestamp

    async def new_peak_wallet(self, new_peak: wallet_protocol.NewPeakWallet, peer: WSChiaConnection):
        if self.wallet_state_manager is None:
            # When logging out of wallet
            return
        assert self.server is not None
        request_time = uint64(int(time.time()))
        trusted: bool = self.is_trusted(peer)
        peak_hb: Optional[HeaderBlock] = await self.wallet_state_manager.blockchain.get_peak_block()
        if peak_hb is not None and new_peak.weight < peak_hb.weight:
            # Discards old blocks, but accepts blocks that are equal in weight to peak
            return

        request = wallet_protocol.RequestBlockHeader(new_peak.height)
        response: Optional[RespondBlockHeader] = await peer.request_block_header(request)
        if response is None:
            self.log.warning(f"Peer {peer.get_peer_info()} did not respond in time.")
            await peer.close(120)
            return
        header_block: HeaderBlock = response.header_block

        latest_timestamp: Optional[uint64] = await self.is_peer_synced(peer, header_block, request_time)
        if latest_timestamp is None:
            if trusted:
                self.log.debug(f"Trusted peer {peer.get_peer_info()} is not synced.")
                return
            else:
                self.log.warning(f"Non-trusted peer {peer.get_peer_info()} is not synced, disconnecting")
                await peer.close(120)
                return

        current_height: uint32 = await self.wallet_state_manager.blockchain.get_finished_sync_up_to()
        if self.is_trusted(peer):
            async with self.wallet_state_manager.lock:
                await self.wallet_state_manager.blockchain.set_peak_block(header_block, latest_timestamp)
                # Disconnect from all untrusted peers if our local node is trusted and synced
                await self.disconnect_and_stop_wpeers()

                # Sync to trusted node if we haven't done so yet. As long as we have synced once (and not
                # disconnected), we assume that the full node will continue to give us state updates, so we do
                # not need to resync.
                if peer.peer_node_id not in self.synced_peers:
                    if new_peak.height - current_height > self.LONG_SYNC_THRESHOLD:
                        self.wallet_state_manager.set_sync_mode(True)
                    await self.long_sync(new_peak.height, peer, uint32(max(0, current_height - 256)), rollback=True)
                    self.wallet_state_manager.set_sync_mode(False)
        else:
            far_behind: bool = (
                new_peak.height - self.wallet_state_manager.blockchain.get_peak_height() > self.LONG_SYNC_THRESHOLD
            )

            # check if claimed peak is heavier or same as our current peak
            # if we haven't synced fully to this peer sync again
            if (
                peer.peer_node_id not in self.synced_peers or far_behind
            ) and new_peak.height >= self.constants.WEIGHT_PROOF_RECENT_BLOCKS:
                syncing = False
                if far_behind or len(self.synced_peers) == 0:
                    syncing = True
                    self.wallet_state_manager.set_sync_mode(True)
                try:
                    (
                        valid_weight_proof,
                        weight_proof,
                        summaries,
                        block_records,
                    ) = await self.fetch_and_validate_the_weight_proof(peer, response.header_block)
                    if valid_weight_proof is False:
                        if syncing:
                            self.wallet_state_manager.set_sync_mode(False)
                        await peer.close()
                        return

                    if await self.check_for_synced_trusted_peer(header_block, request_time):
                        self.wallet_state_manager.set_sync_mode(False)
                        self.log.info("Cancelling untrusted sync, we are connected to a trusted peer")
                        return
                    assert weight_proof is not None
                    old_proof = self.wallet_state_manager.blockchain.synced_weight_proof
                    if syncing:
                        # This usually happens the first time we start up the wallet. We roll back slightly to be
                        # safe, but we don't want to rollback too much (hence 16)
                        fork_point: int = max(0, current_height - 16)
                    else:
                        # In this case we will not rollback so it's OK to check some older updates as well, to ensure
                        # that no recent transactions are being hidden.
                        fork_point = 0
                    if old_proof is not None:
                        # If the weight proof fork point is in the past, rollback more to ensure we don't have duplicate
                        # state.
                        wp_fork_point = self.wallet_state_manager.weight_proof_handler.get_fork_point(
                            old_proof, weight_proof
                        )
                        fork_point = min(fork_point, wp_fork_point)

                    await self.wallet_state_manager.blockchain.new_weight_proof(weight_proof, block_records)
                    if syncing:
                        async with self.wallet_state_manager.lock:
                            self.log.info("Primary peer syncing")
                            await self.long_sync(new_peak.height, peer, fork_point, rollback=True)
                    else:
                        if self._secondary_peer_sync_task is None or self._secondary_peer_sync_task.done():
                            self.log.info("Secondary peer syncing")
                            self._secondary_peer_sync_task = asyncio.create_task(
                                self.long_sync(new_peak.height, peer, fork_point, rollback=False)
                            )
                            return
                        else:
                            self.log.info("Will not do secondary sync, there is already another sync task running.")
                            return
                    self.log.info(f"New peak wallet.. {new_peak.height} {peer.get_peer_info()} 12")
                    if (
                        self.wallet_state_manager.blockchain.synced_weight_proof is None
                        or weight_proof.recent_chain_data[-1].weight
                        > self.wallet_state_manager.blockchain.synced_weight_proof.recent_chain_data[-1].weight
                    ):
                        await self.wallet_state_manager.blockchain.new_weight_proof(weight_proof, block_records)
                except Exception as e:
                    tb = traceback.format_exc()
                    self.log.error(f"Error syncing to {peer.get_peer_info()} {e} {tb}")
                    if syncing:
                        self.wallet_state_manager.set_sync_mode(False)
                    tb = traceback.format_exc()
                    self.log.error(f"Error syncing to {peer.get_peer_info()} {tb}")
                    await peer.close()
                    return
                if syncing:
                    self.wallet_state_manager.set_sync_mode(False)

            else:
                # This is the (untrusted) case where we already synced and are not too far behind. Here we just
                # fetch one by one.
                async with self.wallet_state_manager.lock:
                    peak_hb = await self.wallet_state_manager.blockchain.get_peak_block()
                    if peak_hb is None or new_peak.weight > peak_hb.weight:
                        backtrack_fork_height: int = await self.wallet_short_sync_backtrack(header_block, peer)
                    else:
                        backtrack_fork_height = new_peak.height - 1

                    if peer.peer_node_id not in self.synced_peers:
                        # Edge case, this happens when the peak < WEIGHT_PROOF_RECENT_BLOCKS
                        # we still want to subscribe for all phs and coins.
                        # (Hints are not in filter)
                        all_coin_ids: List[bytes32] = await self.get_coin_ids_to_subscribe(uint32(0))
                        phs: List[bytes32] = await self.get_puzzle_hashes_to_subscribe()
                        ph_updates: List[CoinState] = await subscribe_to_phs(phs, peer, uint32(0))
                        coin_updates: List[CoinState] = await subscribe_to_coin_updates(all_coin_ids, peer, uint32(0))
                        peer_new_peak_height, peer_new_peak_hash = self.node_peaks[peer.peer_node_id]
                        success = await self.receive_state_from_peer(
                            ph_updates + coin_updates,
                            peer,
                            height=peer_new_peak_height,
                            header_hash=peer_new_peak_hash,
                        )
                        if success:
                            self.synced_peers.add(peer.peer_node_id)
                    else:
                        if peak_hb is not None and new_peak.weight <= peak_hb.weight:
                            # Don't process blocks at the same weight
                            return

                    # For every block, we need to apply the cache from race_cache
                    for potential_height in range(backtrack_fork_height + 1, new_peak.height + 1):
                        header_hash = self.wallet_state_manager.blockchain.height_to_hash(uint32(potential_height))
                        if header_hash in self.race_cache:
                            self.log.info(f"Receiving race state: {self.race_cache[header_hash]}")
                            await self.receive_state_from_peer(list(self.race_cache[header_hash]), peer)

                    self.wallet_state_manager.state_changed("new_block")
                    self.wallet_state_manager.set_sync_mode(False)
                    self.log.info(f"Finished processing new peak of {new_peak.height}")

        if peer.peer_node_id in self.synced_peers:
            await self.wallet_state_manager.blockchain.set_finished_sync_up_to(new_peak.height)
        await self.wallet_state_manager.new_peak(new_peak)

    async def wallet_short_sync_backtrack(self, header_block: HeaderBlock, peer: WSChiaConnection) -> int:
        assert self.wallet_state_manager is not None
        peak: Optional[HeaderBlock] = await self.wallet_state_manager.blockchain.get_peak_block()

        top = header_block
        blocks = [top]
        # Fetch blocks backwards until we hit the one that we have,
        # then complete them with additions / removals going forward
        fork_height = 0
        if self.wallet_state_manager.blockchain.contains_block(header_block.prev_header_hash):
            fork_height = header_block.height - 1

        while not self.wallet_state_manager.blockchain.contains_block(top.prev_header_hash) and top.height > 0:
            request_prev = wallet_protocol.RequestBlockHeader(top.height - 1)
            response_prev: Optional[RespondBlockHeader] = await peer.request_block_header(request_prev)
            if response_prev is None or not isinstance(response_prev, RespondBlockHeader):
                raise RuntimeError("bad block header response from peer while syncing")
            prev_head = response_prev.header_block
            blocks.append(prev_head)
            top = prev_head
            fork_height = top.height - 1

        blocks.reverse()
        # Roll back coins and transactions
        peak_height = self.wallet_state_manager.blockchain.get_peak_height()
        if fork_height < peak_height:
            self.log.info(f"Rolling back to {fork_height}")
            await self.wallet_state_manager.reorg_rollback(fork_height)
            await self.update_ui()
        self.rollback_request_caches(fork_height)

        if peak is not None:
            assert header_block.weight >= peak.weight
        for block in blocks:
            # Set blockchain to the latest peak
            res, err = await self.wallet_state_manager.blockchain.receive_block(block)
            if res == ReceiveBlockResult.INVALID_BLOCK:
                raise ValueError(err)

<<<<<<< HEAD
        # Add new coins and transactions
        await self.complete_blocks(blocks, peer)

    async def complete_blocks(self, header_blocks: List[HeaderBlock], peer: WSChiaConnection):
        if self.wallet_state_manager is None:
            return None
        all_outgoing_per_wallet: Dict[int, List[TransactionRecord]] = {}

        for block in header_blocks:
            if block.is_transaction_block:
                # Find additions and removals
                (additions, removals,) = await self.wallet_state_manager.get_filter_additions_removals(
                    block, block.transactions_filter, None
                )

                # Get Additions
                added_coins = await self.get_additions(peer, block, additions)
                if added_coins is None:
                    raise ValueError("Failed to fetch additions")

                # Get removals
                removed_coins = await self.get_removals(peer, block, added_coins, removals)
                if removed_coins is None:
                    raise ValueError("Failed to fetch removals")

                for added_coin in added_coins:
                    self.log.info(f"coin added {added_coin}")
                    wallet_info = await self.wallet_state_manager.get_wallet_id_for_puzzle_hash(added_coin.puzzle_hash)
                    if wallet_info is None:
                        continue
                    wallet_id, wallet_type = wallet_info
                    if wallet_id in all_outgoing_per_wallet:
                        all_outgoing = all_outgoing_per_wallet[wallet_id]
                    else:
                        all_outgoing = await self.wallet_state_manager.tx_store.get_all_transactions_for_wallet(
                            wallet_id
                        )
                        all_outgoing_per_wallet[wallet_id] = all_outgoing
                    derivation_index = await self.wallet_state_manager.puzzle_store.index_for_puzzle_hash(
                        added_coin.puzzle_hash
                    )
                    if derivation_index is not None:
                        await self.wallet_state_manager.puzzle_store.set_used_up_to(derivation_index, False)
                    await self.wallet_state_manager.coin_added(
                        added_coin, block.height, all_outgoing, wallet_id, wallet_type
                    )

                all_unconfirmed: List[
                    TransactionRecord
                ] = await self.wallet_state_manager.tx_store.get_all_unconfirmed()

                all_removed_coins = None
                trade_removals = await self.wallet_state_manager.trade_manager.get_coins_of_interest()

                for removed_coin in removed_coins:
                    self.log.info(f"coin removed {removed_coin}")
                    if removed_coin.name() in trade_removals:
                        await self.wallet_state_manager.trade_manager.coins_of_interest_farmed(
                            CoinState(removed_coin, block.height, None)  # `None` is a lie but it shouldn't matter
                        )
                    for unconfirmed_record in all_unconfirmed:
                        if removed_coin in unconfirmed_record.removals:
                            self.log.info(f"Setting tx_id: {unconfirmed_record.name} to confirmed")
                            await self.wallet_state_manager.tx_store.set_confirmed(
                                unconfirmed_record.name, block.height
                            )

                    record = await self.wallet_state_manager.coin_store.get_coin_record(removed_coin.name())
                    if record is None:
                        continue
                    await self.wallet_state_manager.coin_store.set_spent(removed_coin.name(), block.height)
                    removed_record = await self.wallet_state_manager.coin_store.get_coin_record(removed_coin.name())

                    if removed_record is not None:
                        if removed_record.wallet_type == WalletType.POOLING_WALLET:
                            if all_removed_coins is None:
                                all_removed_coins = await self.get_removals(peer, block, added_coins, removals, True)
                            pool_spend = await self.fetch_puzzle_solution(peer, block.height, removed_coin)
                            if len(pool_spend.additions()) > 0:
                                pool_added_coin = pool_spend.additions()[0]
                                await self.wallet_state_manager.coin_added(
                                    pool_added_coin,
                                    block.height,
                                    [],
                                    uint32(removed_record.wallet_id),
                                    removed_record.wallet_type,
                                )
                                pool_wallet = self.wallet_state_manager.wallets[uint32(removed_record.wallet_id)]
                                await pool_wallet.apply_state_transitions(pool_spend, block.height)
                                assert all_removed_coins is not None
                                if pool_added_coin in all_removed_coins:
                                    pool_spend_2 = await self.fetch_puzzle_solution(peer, block.height, pool_added_coin)
                                    if len(pool_spend_2.additions()) > 0:
                                        pool_added_coin_2 = pool_spend_2.additions()[0]
                                        await self.wallet_state_manager.coin_added(
                                            pool_added_coin_2,
                                            block.height,
                                            [],
                                            uint32(removed_record.wallet_id),
                                            removed_record.wallet_type,
                                        )
                                        pool_wallet = self.wallet_state_manager.wallets[
                                            uint32(removed_record.wallet_id)
                                        ]
                                        await pool_wallet.apply_state_transitions(pool_spend_2, block.height)
                        if removed_record.wallet_type == WalletType.DATA_LAYER:
                            singleton_spend = await self.fetch_puzzle_solution(peer, block.height, removed_coin)
                            dl_wallet = self.wallet_state_manager.wallets[uint32(removed_record.wallet_id)]
                            await dl_wallet.singleton_removed(singleton_spend, block.height)

                    # Check if we have created a pool wallet
                    children: List[CoinState] = await self.fetch_children(peer, removed_coin.name(), None)
                    for child in children:
                        if child.coin.puzzle_hash != SINGLETON_LAUNCHER_HASH:
                            continue
                        if await self.wallet_state_manager.have_a_pool_wallet_with_launched_id(child.coin.name()):
                            continue
                        if child.spent_height is None:
                            continue

                        launcher_spend: CoinSpend = await self.fetch_puzzle_solution(peer, block.height, child.coin)
                        pool_state = None
                        try:
                            pool_state = solution_to_pool_state(launcher_spend)
                            assert pool_state is not None
                        except (AssertionError, ValueError) as e:
                            self.log.debug(f"Not a pool wallet launcher {e}")
                            matched, inner_puzhash = await DataLayerWallet.match_dl_launcher(launcher_spend)
                            if (
                                matched
                                and inner_puzhash is not None
                                and (await self.wallet_state_manager.puzzle_store.puzzle_hash_exists(inner_puzhash))
                            ):
                                for _, wallet in self.wallet_state_manager.wallets.items():
                                    if wallet.type() == WalletType.DATA_LAYER.value:
                                        dl_wallet = wallet
                                        break
                                else:  # No DL wallet exists yet
                                    dl_wallet = await DataLayerWallet.create_new_dl_wallet(
                                        self.wallet_state_manager, self.wallet_state_manager.main_wallet
                                    )
                                await dl_wallet.track_new_launcher_id(
                                    child.coin.name(),
                                    spend=launcher_spend,
                                    height=child.spent_height,
                                    in_transaction=True,
                                )
                            continue
                        assert child.spent_height is not None
                        pool_wallet = await PoolWallet.create(
                            self.wallet_state_manager,
                            self.wallet_state_manager.main_wallet,
                            child.coin.name(),
                            [launcher_spend],
                            child.spent_height,
                            False,
                            "pool_wallet",
                        )
                        await pool_wallet.apply_state_transitions(launcher_spend, block.height)
                        pool_added_coin = launcher_spend.additions()[0]
                        await self.wallet_state_manager.coin_added(
                            pool_added_coin,
                            block.height,
                            [],
                            uint32(pool_wallet.wallet_id),
                            WalletType(pool_wallet.type()),
                        )

        await self.update_ui()
=======
        return fork_height
>>>>>>> 7fb26a7a

    async def update_ui(self):
        for wallet_id, wallet in self.wallet_state_manager.wallets.items():
            self.wallet_state_manager.state_changed("coin_removed", wallet_id)
            self.wallet_state_manager.state_changed("coin_added", wallet_id)

    async def fetch_and_validate_the_weight_proof(
        self, peer: WSChiaConnection, peak: HeaderBlock
    ) -> Tuple[bool, Optional[WeightProof], List[SubEpochSummary], List[BlockRecord]]:
        assert self.wallet_state_manager is not None
        assert self.wallet_state_manager.weight_proof_handler is not None

        weight_request = RequestProofOfWeight(peak.height, peak.header_hash)
        wp_timeout = self.config.get("weight_proof_timeout", 360)
        self.log.debug(f"weight proof timeout is {wp_timeout} sec")
        weight_proof_response: RespondProofOfWeight = await peer.request_proof_of_weight(
            weight_request, timeout=wp_timeout
        )

        if weight_proof_response is None:
            return False, None, [], []
        start_validation = time.time()

        weight_proof = weight_proof_response.wp

        if weight_proof.recent_chain_data[-1].reward_chain_block.height != peak.height:
            return False, None, [], []
        if weight_proof.recent_chain_data[-1].reward_chain_block.weight != peak.weight:
            return False, None, [], []

        if weight_proof.get_hash() in self.valid_wp_cache:
            valid, fork_point, summaries, block_records = self.valid_wp_cache[weight_proof.get_hash()]
        else:
            start_validation = time.time()
            (
                valid,
                fork_point,
                summaries,
                block_records,
            ) = await self.wallet_state_manager.weight_proof_handler.validate_weight_proof(weight_proof)
            if valid:
                self.valid_wp_cache[weight_proof.get_hash()] = valid, fork_point, summaries, block_records

        end_validation = time.time()
        self.log.info(f"It took {end_validation - start_validation} time to validate the weight proof")
        return valid, weight_proof, summaries, block_records

    async def get_puzzle_hashes_to_subscribe(self) -> List[bytes32]:
        assert self.wallet_state_manager is not None
        all_puzzle_hashes = list(await self.wallet_state_manager.puzzle_store.get_all_puzzle_hashes())
        # Get all phs from interested store
        interested_puzzle_hashes = [
            t[0] for t in await self.wallet_state_manager.interested_store.get_interested_puzzle_hashes()
        ]
        all_puzzle_hashes.extend(interested_puzzle_hashes)
        return all_puzzle_hashes

    async def get_coin_ids_to_subscribe(self, min_height: int) -> List[bytes32]:
        assert self.wallet_state_manager is not None
        all_coins: Set[WalletCoinRecord] = await self.wallet_state_manager.coin_store.get_coins_to_check(min_height)
        all_coin_names: Set[bytes32] = {coin_record.name() for coin_record in all_coins}
        removed_dict = await self.wallet_state_manager.trade_manager.get_coins_of_interest()
        all_coin_names.update(removed_dict.keys())
        all_coin_names.update(await self.wallet_state_manager.interested_store.get_interested_coin_ids())
        return list(all_coin_names)

    async def validate_received_state_from_peer(
        self,
        coin_state: CoinState,
        peer: WSChiaConnection,
        peer_request_cache: PeerRequestCache,
        fork_height: Optional[uint32],
    ) -> bool:
        """
        Returns all state that is valid and included in the blockchain proved by the weight proof. If return_old_states
        is False, only new states that are not in the coin_store are returned.
        """
        assert self.wallet_state_manager is not None

        # Only use the cache if we are talking about states before the fork point. If we are evaluating something
        # in a reorg, we cannot use the cache, since we don't know if it's actually in the new chain after the reorg.
        if await can_use_peer_request_cache(coin_state, peer_request_cache, fork_height):
            return True

        spent_height = coin_state.spent_height
        confirmed_height = coin_state.created_height
        current = await self.wallet_state_manager.coin_store.get_coin_record(coin_state.coin.name())
        # if remote state is same as current local state we skip validation

        # CoinRecord unspent = height 0, coin state = None. We adjust for comparison below
        current_spent_height = None
        if current is not None and current.spent_block_height != 0:
            current_spent_height = current.spent_block_height

        # Same as current state, nothing to do
        if (
            current is not None
            and current_spent_height == spent_height
            and current.confirmed_block_height == confirmed_height
        ):
            peer_request_cache.add_to_states_validated(coin_state)
            return True

        reorg_mode = False

        # If coin was removed from the blockchain
        if confirmed_height is None:
            if current is None:
                # Coin does not exist in local DB, so no need to do anything
                return False
            # This coin got reorged
            reorg_mode = True
            confirmed_height = current.confirmed_block_height

        # request header block for created height
        state_block: Optional[HeaderBlock] = peer_request_cache.get_block(confirmed_height)
        if state_block is None or reorg_mode:
            request = RequestHeaderBlocks(confirmed_height, confirmed_height)
            res = await peer.request_header_blocks(request)
            if res is None:
                return False
            state_block = res.header_blocks[0]
            assert state_block is not None
            peer_request_cache.add_to_blocks(state_block)

        # get proof of inclusion
        assert state_block.foliage_transaction_block is not None
        validate_additions_result = await request_and_validate_additions(
            peer,
            state_block.height,
            state_block.header_hash,
            coin_state.coin.puzzle_hash,
            state_block.foliage_transaction_block.additions_root,
        )

        if validate_additions_result is False:
            self.log.warning("Validate false 1")
            await peer.close(9999)
            return False

        # If spent_height is None, we need to validate that the creation block is actually in the longest blockchain.
        # Otherwise, we don't have to, since we will validate the spent block later.
        if coin_state.spent_height is None:
            validated = await self.validate_block_inclusion(state_block, peer, peer_request_cache)
            if not validated:
                return False

        # TODO: make sure all cases are covered
        if current is not None:
            if spent_height is None and current.spent_block_height != 0:
                # Peer is telling us that coin that was previously known to be spent is not spent anymore
                # Check old state

                request = RequestHeaderBlocks(current.spent_block_height, current.spent_block_height)
                res = await peer.request_header_blocks(request)
                spent_state_block = res.header_blocks[0]
                assert spent_state_block.height == current.spent_block_height
                assert spent_state_block.foliage_transaction_block is not None
                peer_request_cache.add_to_blocks(spent_state_block)

                validate_removals_result: bool = await request_and_validate_removals(
                    peer,
                    current.spent_block_height,
                    spent_state_block.header_hash,
                    coin_state.coin.name(),
                    spent_state_block.foliage_transaction_block.removals_root,
                )
                if validate_removals_result is False:
                    self.log.warning("Validate false 2")
                    await peer.close(9999)
                    return False
                validated = await self.validate_block_inclusion(spent_state_block, peer, peer_request_cache)
                if not validated:
                    return False

        if spent_height is not None:
            # request header block for created height
            spent_state_block = peer_request_cache.get_block(spent_height)
            if spent_state_block is None:
                request = RequestHeaderBlocks(spent_height, spent_height)
                res = await peer.request_header_blocks(request)
                spent_state_block = res.header_blocks[0]
                assert spent_state_block.height == spent_height
                assert spent_state_block.foliage_transaction_block is not None
                peer_request_cache.add_to_blocks(spent_state_block)
            assert spent_state_block is not None
            validate_removals_result = await request_and_validate_removals(
                peer,
                spent_state_block.height,
                spent_state_block.header_hash,
                coin_state.coin.name(),
                spent_state_block.foliage_transaction_block.removals_root,
            )
            if validate_removals_result is False:
                self.log.warning("Validate false 3")
                await peer.close(9999)
                return False
            validated = await self.validate_block_inclusion(spent_state_block, peer, peer_request_cache)
            if not validated:
                return False
        peer_request_cache.add_to_states_validated(coin_state)

        return True

    async def validate_block_inclusion(
        self, block: HeaderBlock, peer: WSChiaConnection, peer_request_cache: PeerRequestCache
    ) -> bool:
        assert self.wallet_state_manager is not None
        assert self.server is not None
        if self.wallet_state_manager.blockchain.contains_height(block.height):
            stored_hash = self.wallet_state_manager.blockchain.height_to_hash(block.height)
            stored_record = self.wallet_state_manager.blockchain.try_block_record(stored_hash)
            if stored_record is not None:
                if stored_record.header_hash == block.header_hash:
                    return True

        weight_proof: Optional[WeightProof] = self.wallet_state_manager.blockchain.synced_weight_proof
        if weight_proof is None:
            return False

        if block.height >= weight_proof.recent_chain_data[0].height:
            # this was already validated as part of the wp validation
            index = block.height - weight_proof.recent_chain_data[0].height
            if index >= len(weight_proof.recent_chain_data):
                return False
            if weight_proof.recent_chain_data[index].header_hash != block.header_hash:
                self.log.error("Failed validation 1")
                return False
            return True
        else:
            start = block.height + 1
            compare_to_recent = False
            current_ses: Optional[SubEpochData] = None
            inserted: Optional[SubEpochData] = None
            first_height_recent = weight_proof.recent_chain_data[0].height
            if start > first_height_recent - 1000:
                compare_to_recent = True
                end = first_height_recent
            else:
                if block.height < self.constants.SUB_EPOCH_BLOCKS:
                    inserted = weight_proof.sub_epochs[1]
                    end = self.constants.SUB_EPOCH_BLOCKS + inserted.num_blocks_overflow
                else:
                    request = RequestSESInfo(block.height, block.height + 32)
                    res_ses: Optional[RespondSESInfo] = peer_request_cache.get_ses_request(block.height)
                    if res_ses is None:
                        res_ses = await peer.request_ses_hashes(request)
                        peer_request_cache.add_to_ses_requests(block.height, res_ses)
                    assert res_ses is not None

                    ses_0 = res_ses.reward_chain_hash[0]
                    last_height = res_ses.heights[0][-1]  # Last height in sub epoch
                    end = last_height
                    for idx, ses in enumerate(weight_proof.sub_epochs):
                        if idx > len(weight_proof.sub_epochs) - 3:
                            break
                        if ses.reward_chain_hash == ses_0:
                            current_ses = ses
                            inserted = weight_proof.sub_epochs[idx + 2]
                            break
                    if current_ses is None:
                        self.log.error("Failed validation 2")
                        return False

            all_peers = self.server.get_full_node_connections()
            blocks: Optional[List[HeaderBlock]] = await fetch_header_blocks_in_range(
                start, end, peer_request_cache, all_peers
            )
            if blocks is None:
                self.log.error(f"Error fetching blocks {start} {end}")
                return False

            if compare_to_recent and weight_proof.recent_chain_data[0].header_hash != blocks[-1].header_hash:
                self.log.error("Failed validation 3")
                return False

            reversed_blocks = blocks.copy()
            reversed_blocks.reverse()

            if not compare_to_recent:
                last = reversed_blocks[0].finished_sub_slots[-1].reward_chain.get_hash()
                if inserted is None or last != inserted.reward_chain_hash:
                    self.log.error("Failed validation 4")
                    return False

            for idx, en_block in enumerate(reversed_blocks):
                if idx == len(reversed_blocks) - 1:
                    next_block_rc_hash = block.reward_chain_block.get_hash()
                    prev_hash = block.header_hash
                else:
                    next_block_rc_hash = reversed_blocks[idx + 1].reward_chain_block.get_hash()
                    prev_hash = reversed_blocks[idx + 1].header_hash

                if not en_block.prev_header_hash == prev_hash:
                    self.log.error("Failed validation 5")
                    return False

                if len(en_block.finished_sub_slots) > 0:
                    #  What to do here
                    reversed_slots = en_block.finished_sub_slots.copy()
                    reversed_slots.reverse()
                    for slot_idx, slot in enumerate(reversed_slots[:-1]):
                        hash_val = reversed_slots[slot_idx + 1].reward_chain.get_hash()
                        if not hash_val == slot.reward_chain.end_of_slot_vdf.challenge:
                            self.log.error("Failed validation 6")
                            return False
                    if not next_block_rc_hash == reversed_slots[-1].reward_chain.end_of_slot_vdf.challenge:
                        self.log.error("Failed validation 7")
                        return False
                else:
                    if not next_block_rc_hash == en_block.reward_chain_block.reward_chain_ip_vdf.challenge:
                        self.log.error("Failed validation 8")
                        return False

                if idx > len(reversed_blocks) - 50:
                    if not AugSchemeMPL.verify(
                        en_block.reward_chain_block.proof_of_space.plot_public_key,
                        en_block.foliage.foliage_block_data.get_hash(),
                        en_block.foliage.foliage_block_data_signature,
                    ):
                        self.log.error("Failed validation 9")
                        return False
            return True

    async def fetch_puzzle_solution(self, peer: WSChiaConnection, height: uint32, coin: Coin) -> CoinSpend:
        solution_response = await peer.request_puzzle_solution(
            wallet_protocol.RequestPuzzleSolution(coin.name(), height)
        )
        if solution_response is None or not isinstance(solution_response, wallet_protocol.RespondPuzzleSolution):
            raise ValueError(f"Was not able to obtain solution {solution_response}")
        assert solution_response.response.puzzle.get_tree_hash() == coin.puzzle_hash
        assert solution_response.response.coin_name == coin.name()

        return CoinSpend(
            coin,
            solution_response.response.puzzle.to_serialized_program(),
            solution_response.response.solution.to_serialized_program(),
        )

    async def get_coin_state(
        self, coin_names: List[bytes32], fork_height: Optional[uint32] = None, peer: Optional[WSChiaConnection] = None
    ) -> List[CoinState]:
        assert self.server is not None
        all_nodes = self.server.connection_by_type[NodeType.FULL_NODE]
        if len(all_nodes.keys()) == 0:
            raise ValueError("Not connected to the full node")
        # Use supplied if provided, prioritize trusted otherwise
        if peer is None:
            for node in list(all_nodes.values()):
                if self.is_trusted(node):
                    peer = node
                    break
            if peer is None:
                peer = list(all_nodes.values())[0]

        assert peer is not None
        msg = wallet_protocol.RegisterForCoinUpdates(coin_names, uint32(0))
        coin_state: Optional[RespondToCoinUpdates] = await peer.register_interest_in_coin(msg)
        assert coin_state is not None

        if not self.is_trusted(peer):
            valid_list = []
            for coin in coin_state.coin_states:
                valid = await self.validate_received_state_from_peer(
                    coin, peer, self.get_cache_for_peer(peer), fork_height
                )
                if valid:
                    valid_list.append(coin)
            return valid_list

        return coin_state.coin_states

    async def fetch_children(
        self, peer: WSChiaConnection, coin_name: bytes32, fork_height: Optional[uint32] = None
    ) -> List[CoinState]:
        response: Optional[wallet_protocol.RespondChildren] = await peer.request_children(
            wallet_protocol.RequestChildren(coin_name)
        )
        if response is None or not isinstance(response, wallet_protocol.RespondChildren):
            raise ValueError(f"Was not able to obtain children {response}")

        if not self.is_trusted(peer):
            request_cache = self.get_cache_for_peer(peer)
            validated = []
            for state in response.coin_states:
                valid = await self.validate_received_state_from_peer(state, peer, request_cache, fork_height)
                if valid:
                    validated.append(state)
            return validated
        return response.coin_states

    # For RPC only. You should use wallet_state_manager.add_pending_transaction for normal wallet business.
    async def push_tx(self, spend_bundle):
        msg = make_msg(
            ProtocolMessageTypes.send_transaction,
            wallet_protocol.SendTransaction(spend_bundle),
        )
        full_nodes = self.server.get_full_node_connections()
        for peer in full_nodes:
            await peer.send_message(msg)<|MERGE_RESOLUTION|>--- conflicted
+++ resolved
@@ -21,14 +21,10 @@
     KeychainProxy,
     KeyringIsEmpty,
 )
-<<<<<<< HEAD
 from chia.data_layer.data_layer_wallet import DataLayerWallet
-from chia.full_node.weight_proof import chunks
+from chia.util.chunks import chunks
 from chia.pools.pool_puzzles import SINGLETON_LAUNCHER_HASH, solution_to_pool_state
 from chia.pools.pool_wallet import PoolWallet
-=======
-from chia.util.chunks import chunks
->>>>>>> 7fb26a7a
 from chia.protocols import wallet_protocol
 from chia.protocols.full_node_protocol import RequestProofOfWeight, RespondProofOfWeight
 from chia.protocols.protocol_message_types import ProtocolMessageTypes
@@ -1016,179 +1012,7 @@
             if res == ReceiveBlockResult.INVALID_BLOCK:
                 raise ValueError(err)
 
-<<<<<<< HEAD
-        # Add new coins and transactions
-        await self.complete_blocks(blocks, peer)
-
-    async def complete_blocks(self, header_blocks: List[HeaderBlock], peer: WSChiaConnection):
-        if self.wallet_state_manager is None:
-            return None
-        all_outgoing_per_wallet: Dict[int, List[TransactionRecord]] = {}
-
-        for block in header_blocks:
-            if block.is_transaction_block:
-                # Find additions and removals
-                (additions, removals,) = await self.wallet_state_manager.get_filter_additions_removals(
-                    block, block.transactions_filter, None
-                )
-
-                # Get Additions
-                added_coins = await self.get_additions(peer, block, additions)
-                if added_coins is None:
-                    raise ValueError("Failed to fetch additions")
-
-                # Get removals
-                removed_coins = await self.get_removals(peer, block, added_coins, removals)
-                if removed_coins is None:
-                    raise ValueError("Failed to fetch removals")
-
-                for added_coin in added_coins:
-                    self.log.info(f"coin added {added_coin}")
-                    wallet_info = await self.wallet_state_manager.get_wallet_id_for_puzzle_hash(added_coin.puzzle_hash)
-                    if wallet_info is None:
-                        continue
-                    wallet_id, wallet_type = wallet_info
-                    if wallet_id in all_outgoing_per_wallet:
-                        all_outgoing = all_outgoing_per_wallet[wallet_id]
-                    else:
-                        all_outgoing = await self.wallet_state_manager.tx_store.get_all_transactions_for_wallet(
-                            wallet_id
-                        )
-                        all_outgoing_per_wallet[wallet_id] = all_outgoing
-                    derivation_index = await self.wallet_state_manager.puzzle_store.index_for_puzzle_hash(
-                        added_coin.puzzle_hash
-                    )
-                    if derivation_index is not None:
-                        await self.wallet_state_manager.puzzle_store.set_used_up_to(derivation_index, False)
-                    await self.wallet_state_manager.coin_added(
-                        added_coin, block.height, all_outgoing, wallet_id, wallet_type
-                    )
-
-                all_unconfirmed: List[
-                    TransactionRecord
-                ] = await self.wallet_state_manager.tx_store.get_all_unconfirmed()
-
-                all_removed_coins = None
-                trade_removals = await self.wallet_state_manager.trade_manager.get_coins_of_interest()
-
-                for removed_coin in removed_coins:
-                    self.log.info(f"coin removed {removed_coin}")
-                    if removed_coin.name() in trade_removals:
-                        await self.wallet_state_manager.trade_manager.coins_of_interest_farmed(
-                            CoinState(removed_coin, block.height, None)  # `None` is a lie but it shouldn't matter
-                        )
-                    for unconfirmed_record in all_unconfirmed:
-                        if removed_coin in unconfirmed_record.removals:
-                            self.log.info(f"Setting tx_id: {unconfirmed_record.name} to confirmed")
-                            await self.wallet_state_manager.tx_store.set_confirmed(
-                                unconfirmed_record.name, block.height
-                            )
-
-                    record = await self.wallet_state_manager.coin_store.get_coin_record(removed_coin.name())
-                    if record is None:
-                        continue
-                    await self.wallet_state_manager.coin_store.set_spent(removed_coin.name(), block.height)
-                    removed_record = await self.wallet_state_manager.coin_store.get_coin_record(removed_coin.name())
-
-                    if removed_record is not None:
-                        if removed_record.wallet_type == WalletType.POOLING_WALLET:
-                            if all_removed_coins is None:
-                                all_removed_coins = await self.get_removals(peer, block, added_coins, removals, True)
-                            pool_spend = await self.fetch_puzzle_solution(peer, block.height, removed_coin)
-                            if len(pool_spend.additions()) > 0:
-                                pool_added_coin = pool_spend.additions()[0]
-                                await self.wallet_state_manager.coin_added(
-                                    pool_added_coin,
-                                    block.height,
-                                    [],
-                                    uint32(removed_record.wallet_id),
-                                    removed_record.wallet_type,
-                                )
-                                pool_wallet = self.wallet_state_manager.wallets[uint32(removed_record.wallet_id)]
-                                await pool_wallet.apply_state_transitions(pool_spend, block.height)
-                                assert all_removed_coins is not None
-                                if pool_added_coin in all_removed_coins:
-                                    pool_spend_2 = await self.fetch_puzzle_solution(peer, block.height, pool_added_coin)
-                                    if len(pool_spend_2.additions()) > 0:
-                                        pool_added_coin_2 = pool_spend_2.additions()[0]
-                                        await self.wallet_state_manager.coin_added(
-                                            pool_added_coin_2,
-                                            block.height,
-                                            [],
-                                            uint32(removed_record.wallet_id),
-                                            removed_record.wallet_type,
-                                        )
-                                        pool_wallet = self.wallet_state_manager.wallets[
-                                            uint32(removed_record.wallet_id)
-                                        ]
-                                        await pool_wallet.apply_state_transitions(pool_spend_2, block.height)
-                        if removed_record.wallet_type == WalletType.DATA_LAYER:
-                            singleton_spend = await self.fetch_puzzle_solution(peer, block.height, removed_coin)
-                            dl_wallet = self.wallet_state_manager.wallets[uint32(removed_record.wallet_id)]
-                            await dl_wallet.singleton_removed(singleton_spend, block.height)
-
-                    # Check if we have created a pool wallet
-                    children: List[CoinState] = await self.fetch_children(peer, removed_coin.name(), None)
-                    for child in children:
-                        if child.coin.puzzle_hash != SINGLETON_LAUNCHER_HASH:
-                            continue
-                        if await self.wallet_state_manager.have_a_pool_wallet_with_launched_id(child.coin.name()):
-                            continue
-                        if child.spent_height is None:
-                            continue
-
-                        launcher_spend: CoinSpend = await self.fetch_puzzle_solution(peer, block.height, child.coin)
-                        pool_state = None
-                        try:
-                            pool_state = solution_to_pool_state(launcher_spend)
-                            assert pool_state is not None
-                        except (AssertionError, ValueError) as e:
-                            self.log.debug(f"Not a pool wallet launcher {e}")
-                            matched, inner_puzhash = await DataLayerWallet.match_dl_launcher(launcher_spend)
-                            if (
-                                matched
-                                and inner_puzhash is not None
-                                and (await self.wallet_state_manager.puzzle_store.puzzle_hash_exists(inner_puzhash))
-                            ):
-                                for _, wallet in self.wallet_state_manager.wallets.items():
-                                    if wallet.type() == WalletType.DATA_LAYER.value:
-                                        dl_wallet = wallet
-                                        break
-                                else:  # No DL wallet exists yet
-                                    dl_wallet = await DataLayerWallet.create_new_dl_wallet(
-                                        self.wallet_state_manager, self.wallet_state_manager.main_wallet
-                                    )
-                                await dl_wallet.track_new_launcher_id(
-                                    child.coin.name(),
-                                    spend=launcher_spend,
-                                    height=child.spent_height,
-                                    in_transaction=True,
-                                )
-                            continue
-                        assert child.spent_height is not None
-                        pool_wallet = await PoolWallet.create(
-                            self.wallet_state_manager,
-                            self.wallet_state_manager.main_wallet,
-                            child.coin.name(),
-                            [launcher_spend],
-                            child.spent_height,
-                            False,
-                            "pool_wallet",
-                        )
-                        await pool_wallet.apply_state_transitions(launcher_spend, block.height)
-                        pool_added_coin = launcher_spend.additions()[0]
-                        await self.wallet_state_manager.coin_added(
-                            pool_added_coin,
-                            block.height,
-                            [],
-                            uint32(pool_wallet.wallet_id),
-                            WalletType(pool_wallet.type()),
-                        )
-
-        await self.update_ui()
-=======
         return fork_height
->>>>>>> 7fb26a7a
 
     async def update_ui(self):
         for wallet_id, wallet in self.wallet_state_manager.wallets.items():
