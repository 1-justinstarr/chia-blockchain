import asyncio
import json
import logging
import random
import time
import traceback
from asyncio import CancelledError
from pathlib import Path
from typing import Callable, Dict, List, Optional, Set, Tuple, Any, Iterator

from blspy import PrivateKey, AugSchemeMPL
from packaging.version import Version

from chia.consensus.block_record import BlockRecord
from chia.consensus.blockchain import ReceiveBlockResult
from chia.consensus.constants import ConsensusConstants
from chia.daemon.keychain_proxy import (
    KeychainProxyConnectionFailure,
    connect_to_keychain_and_validate,
    wrap_local_keychain,
    KeychainProxy,
    KeyringIsEmpty,
)
from chia.util.chunks import chunks
from chia.protocols import wallet_protocol
from chia.protocols.full_node_protocol import RequestProofOfWeight, RespondProofOfWeight
from chia.protocols.protocol_message_types import ProtocolMessageTypes
from chia.protocols.shared_protocol import Capability
from chia.protocols.wallet_protocol import (
    RespondToCoinUpdates,
    CoinState,
    RespondToPhUpdates,
    RespondBlockHeader,
    RequestSESInfo,
    RespondSESInfo,
    RequestHeaderBlocks,
)
from chia.server.node_discovery import WalletPeers
from chia.server.outbound_message import Message, NodeType, make_msg
from chia.server.peer_store_resolver import PeerStoreResolver
from chia.server.server import ChiaServer
from chia.server.ws_connection import WSChiaConnection
from chia.types.blockchain_format.coin import Coin
from chia.types.blockchain_format.sized_bytes import bytes32
from chia.types.blockchain_format.sub_epoch_summary import SubEpochSummary
from chia.types.coin_spend import CoinSpend
from chia.types.header_block import HeaderBlock
from chia.types.mempool_inclusion_status import MempoolInclusionStatus
from chia.types.peer_info import PeerInfo
from chia.types.weight_proof import WeightProof, SubEpochData
from chia.util.byte_types import hexstr_to_bytes
<<<<<<< HEAD
from chia.util.check_fork_next_block import check_fork_next_block
from chia.util.config import WALLET_PEERS_PATH_KEY_DEPRECATED, load_config
from chia.util.errors import Err, ValidationError
from chia.util.ints import uint32, uint128, uint16
from chia.util.keychain import Keychain
from chia.util.lru_cache import LRUCache
from chia.util.merkle_set import MerkleSet, confirm_included_already_hashed, confirm_not_included_already_hashed
from chia.util.network import get_host_addr
=======
from chia.util.config import WALLET_PEERS_PATH_KEY_DEPRECATED
from chia.util.default_root import STANDALONE_ROOT_PATH
from chia.util.ints import uint32, uint64
from chia.util.keychain import KeyringIsLocked, Keychain
>>>>>>> 890c7d37
from chia.util.path import mkdir, path_from_root
from chia.wallet.util.new_peak_queue import NewPeakQueue, NewPeakQueueTypes, NewPeakItem
from chia.wallet.util.peer_request_cache import PeerRequestCache, can_use_peer_request_cache
from chia.wallet.util.wallet_sync_utils import (
    request_and_validate_removals,
    request_and_validate_additions,
    fetch_last_tx_from_peer,
    subscribe_to_phs,
    subscribe_to_coin_updates,
    last_change_height_cs,
    fetch_header_blocks_in_range,
)
from chia.wallet.wallet_coin_record import WalletCoinRecord
from chia.wallet.wallet_state_manager import WalletStateManager
from chia.wallet.transaction_record import TransactionRecord
from chia.wallet.wallet_action import WalletAction
from chia.util.profiler import profile_task


class WalletNode:
    key_config: Dict
    config: Dict
    constants: ConsensusConstants
    server: Optional[ChiaServer]
    log: logging.Logger
    # Maintains the state of the wallet (blockchain and transactions), handles DB connections
    wallet_state_manager: Optional[WalletStateManager]
    _shut_down: bool
    root_path: Path
    state_changed_callback: Optional[Callable]
    syncing: bool
    full_node_peer: Optional[PeerInfo]
    peer_task: Optional[asyncio.Task]
    logged_in: bool
    wallet_peers_initialized: bool
    keychain_proxy: Optional[KeychainProxy]
    wallet_peers: Optional[WalletPeers]
    race_cache: Dict[bytes32, Set[CoinState]]
    race_cache_hashes: List[Tuple[uint32, bytes32]]
    new_peak_queue: NewPeakQueue
    _process_new_subscriptions_task: Optional[asyncio.Task]
    _secondary_peer_sync_task: Optional[asyncio.Task]
    node_peaks: Dict[bytes32, Tuple[uint32, bytes32]]
    validation_semaphore: Optional[asyncio.Semaphore]
    local_node_synced: bool

    def __init__(
        self,
        config: Dict,
        root_path: Path,
        consensus_constants: ConsensusConstants,
        name: str = None,
        local_keychain: Optional[Keychain] = None,
    ):
        self.config = config
        self.constants = consensus_constants
        self.root_path = root_path
        self.log = logging.getLogger(name if name else __name__)
        # Normal operation data
        self.cached_blocks: Dict = {}
        self.future_block_hashes: Dict = {}

        # Sync data
        self._shut_down = False
        self.proof_hashes: List = []
        self.state_changed_callback = None
        self.wallet_state_manager = None
        self.server = None
        self.wsm_close_task = None
        self.sync_task: Optional[asyncio.Task] = None
        self.logged_in_fingerprint: Optional[int] = None
        self.peer_task = None
        self.logged_in = False
        self.keychain_proxy = None
        self.local_keychain = local_keychain
        self.height_to_time: Dict[uint32, uint64] = {}
        self.synced_peers: Set[bytes32] = set()  # Peers that we have long synced to
        self.wallet_peers = None
        self.wallet_peers_initialized = False
        self.valid_wp_cache: Dict[bytes32, Any] = {}
        self.untrusted_caches: Dict[bytes32, PeerRequestCache] = {}
        self.race_cache = {}  # in Untrusted mode wallet might get the state update before receiving the block
        self.race_cache_hashes = []
        self._process_new_subscriptions_task = None
        self._secondary_peer_sync_task = None
        self.node_peaks = {}
        self.validation_semaphore = None
        self.local_node_synced = False
        self.LONG_SYNC_THRESHOLD = 200

    async def ensure_keychain_proxy(self) -> KeychainProxy:
        if not self.keychain_proxy:
            if self.local_keychain:
                self.keychain_proxy = wrap_local_keychain(self.local_keychain, log=self.log)
            else:
                self.keychain_proxy = await connect_to_keychain_and_validate(self.root_path, self.log)
                if not self.keychain_proxy:
                    raise KeychainProxyConnectionFailure("Failed to connect to keychain service")
        return self.keychain_proxy

    def get_cache_for_peer(self, peer) -> PeerRequestCache:
        if peer.peer_node_id not in self.untrusted_caches:
            self.untrusted_caches[peer.peer_node_id] = PeerRequestCache()
        return self.untrusted_caches[peer.peer_node_id]

    def rollback_request_caches(self, reorg_height: int):
        # Everything after reorg_height should be removed from the cache
        for cache in self.untrusted_caches.values():
            cache.clear_after_height(reorg_height)

    async def get_key_for_fingerprint(self, fingerprint: Optional[int]) -> Optional[PrivateKey]:
        try:
            keychain_proxy = await self.ensure_keychain_proxy()
            key = await keychain_proxy.get_key_for_fingerprint(fingerprint)
        except KeyringIsEmpty:
            self.log.warning("No keys present. Create keys with the UI, or with the 'chia keys' program.")
            return None
        except KeyringIsLocked:
            self.log.warning("Keyring is locked")
            return None
        except KeychainProxyConnectionFailure as e:
            tb = traceback.format_exc()
            self.log.error(f"Missing keychain_proxy: {e} {tb}")
            raise e  # Re-raise so that the caller can decide whether to continue or abort
        return key

    async def _start(
        self,
        fingerprint: Optional[int] = None,
    ) -> bool:
        # Makes sure the coin_state_updates get higher priority than new_peak messages
        self.new_peak_queue = NewPeakQueue(asyncio.PriorityQueue())

        self.synced_peers = set()
        private_key = await self.get_key_for_fingerprint(fingerprint)
        if private_key is None:
            self.logged_in = False
            return False

        if self.config.get("enable_profiler", False):
            asyncio.create_task(profile_task(self.root_path, "wallet", self.log))

        db_path_key_suffix = str(private_key.get_g1().get_fingerprint())
        db_path_replaced: str = (
            self.config["database_path"]
            .replace("CHALLENGE", self.config["selected_network"])
            .replace("KEY", db_path_key_suffix)
        )
        path = path_from_root(self.root_path, db_path_replaced.replace("v1", "v2"))
        mkdir(path.parent)

        standalone_path = path_from_root(STANDALONE_ROOT_PATH, f"{db_path_replaced.replace('v2', 'v1')}_new")
        if not path.exists():
            if standalone_path.exists():
                self.log.info(f"Copying wallet db from {standalone_path} to {path}")
                path.write_bytes(standalone_path.read_bytes())

        assert self.server is not None
        self.wallet_state_manager = await WalletStateManager.create(
            private_key,
            self.config,
            path,
            self.constants,
            self.server,
            self.root_path,
            self,
        )

        assert self.wallet_state_manager is not None

        self.config["starting_height"] = 0

        if self.wallet_peers is None:
            self.initialize_wallet_peers()

        if self.state_changed_callback is not None:
            self.wallet_state_manager.set_callback(self.state_changed_callback)

        self.wallet_state_manager.set_pending_callback(self._pending_tx_handler)
        self._shut_down = False
        self._process_new_subscriptions_task = asyncio.create_task(self._process_new_subscriptions())

        self.sync_event = asyncio.Event()
        if fingerprint is None:
            self.logged_in_fingerprint = private_key.get_g1().get_fingerprint()
        else:
            self.logged_in_fingerprint = fingerprint
        self.logged_in = True
        self.wallet_state_manager.set_sync_mode(False)

        async with self.wallet_state_manager.puzzle_store.lock:
            index = await self.wallet_state_manager.puzzle_store.get_last_derivation_path()
            if index is None or index < self.config["initial_num_public_keys"] - 1:
                await self.wallet_state_manager.create_more_puzzle_hashes(from_zero=True)
                self.wsm_close_task = None
        return True

    def _close(self):
        self.log.info("self._close")
        self.logged_in_fingerprint = None
        self._shut_down = True

        if self._process_new_subscriptions_task is not None:
            self._process_new_subscriptions_task.cancel()
        if self._secondary_peer_sync_task is not None:
            self._secondary_peer_sync_task.cancel()

    async def _await_closed(self):
        self.log.info("self._await_closed")

        if self.server is not None:
            await self.server.close_all_connections()
        if self.wallet_peers is not None:
            await self.wallet_peers.ensure_is_closed()
        if self.wallet_state_manager is not None:
            await self.wallet_state_manager._await_closed()
            self.wallet_state_manager = None
        self.logged_in = False
        self.wallet_peers = None

    def _set_state_changed_callback(self, callback: Callable):
        self.state_changed_callback = callback

        if self.wallet_state_manager is not None:
            self.wallet_state_manager.set_callback(self.state_changed_callback)
            self.wallet_state_manager.set_pending_callback(self._pending_tx_handler)

    def _pending_tx_handler(self):
        if self.wallet_state_manager is None:
            return None
        asyncio.create_task(self._resend_queue())

    async def _action_messages(self) -> List[Message]:
        if self.wallet_state_manager is None:
            return []
        actions: List[WalletAction] = await self.wallet_state_manager.action_store.get_all_pending_actions()
        result: List[Message] = []
        for action in actions:
            data = json.loads(action.data)
            action_data = data["data"]["action_data"]
            if action.name == "request_puzzle_solution":
                coin_name = bytes32(hexstr_to_bytes(action_data["coin_name"]))
                height = uint32(action_data["height"])
                msg = make_msg(
                    ProtocolMessageTypes.request_puzzle_solution,
                    wallet_protocol.RequestPuzzleSolution(coin_name, height),
                )
                result.append(msg)

        return result

    async def _resend_queue(self):
        if self._shut_down or self.server is None or self.wallet_state_manager is None:
            return None

        for msg, sent_peers in await self._messages_to_resend():
            if self._shut_down or self.server is None or self.wallet_state_manager is None:
                return None
            full_nodes = self.server.get_full_node_connections()
            for peer in full_nodes:
                if peer.peer_node_id in sent_peers:
                    continue
                self.log.debug(f"sending: {msg}")
                await peer.send_message(msg)

        for msg in await self._action_messages():
            if self._shut_down or self.server is None or self.wallet_state_manager is None:
                return None
            await self.server.send_to_all([msg], NodeType.FULL_NODE)

    async def _messages_to_resend(self) -> List[Tuple[Message, Set[bytes32]]]:
        if self.wallet_state_manager is None or self._shut_down:
            return []
        messages: List[Tuple[Message, Set[bytes32]]] = []

        records: List[TransactionRecord] = await self.wallet_state_manager.tx_store.get_not_sent()

        for record in records:
            if record.spend_bundle is None:
                continue
            msg = make_msg(
                ProtocolMessageTypes.send_transaction,
                wallet_protocol.SendTransaction(record.spend_bundle),
            )
            already_sent = set()
            for peer, status, _ in record.sent_to:
                if status == MempoolInclusionStatus.SUCCESS.value:
                    already_sent.add(bytes32.from_hexstr(peer))
            messages.append((msg, already_sent))

        return messages

    async def _process_new_subscriptions(self):
        while not self._shut_down:
            # Here we process four types of messages in the queue, where the first one has higher priority (lower
            # number in the queue), and priority decreases for each type.
            peer: Optional[WSChiaConnection] = None
            item: Optional[NewPeakItem] = None
            try:
                peer, item = None, None
                item = await self.new_peak_queue.get()
                self.log.debug(f"Pulled from queue: {item}")
                assert item is not None
                if item.item_type == NewPeakQueueTypes.COIN_ID_SUBSCRIPTION:
                    # Subscriptions are the highest priority, because we don't want to process any more peaks or
                    # state updates until we are sure that we subscribed to everything that we need to. Otherwise,
                    # we might not be able to process some state.
                    coin_ids: List[bytes32] = item.data
                    for peer in self.server.get_full_node_connections():
                        coin_states: List[CoinState] = await subscribe_to_coin_updates(coin_ids, peer, uint32(0))
                        if len(coin_states) > 0:
                            async with self.wallet_state_manager.lock:
                                await self.receive_state_from_peer(coin_states, peer)
                elif item.item_type == NewPeakQueueTypes.PUZZLE_HASH_SUBSCRIPTION:
                    puzzle_hashes: List[bytes32] = item.data
                    for peer in self.server.get_full_node_connections():
                        # Puzzle hash subscription
                        coin_states: List[CoinState] = await subscribe_to_phs(puzzle_hashes, peer, uint32(0))
                        if len(coin_states) > 0:
                            async with self.wallet_state_manager.lock:
                                await self.receive_state_from_peer(coin_states, peer)
                elif item.item_type == NewPeakQueueTypes.FULL_NODE_STATE_UPDATED:
                    # Note: this can take a while when we have a lot of transactions. We want to process these
                    # before new_peaks, since new_peak_wallet requires that we first obtain the state for that peak.
                    request: wallet_protocol.CoinStateUpdate = item.data[0]
                    peer = item.data[1]
                    assert peer is not None
                    await self.state_update_received(request, peer)
                elif item.item_type == NewPeakQueueTypes.NEW_PEAK_WALLET:
                    # This can take a VERY long time, because it might trigger a long sync. It is OK if we miss some
                    # subscriptions or state updates, since all subscriptions and state updates will be handled by
                    # long_sync (up to the target height).
                    request: wallet_protocol.NewPeakWallet = item.data[0]
                    peer = item.data[1]
                    assert peer is not None
                    await self.new_peak_wallet(request, peer)
                else:
                    assert False
            except CancelledError:
                self.log.info("Queue task cancelled, exiting.")
                raise
            except Exception as e:
                self.log.error(f"Exception handling {item}, {e} {traceback.format_exc()}")
                if peer is not None:
                    await peer.close(9999)

    def set_server(self, server: ChiaServer):
        self.server = server
        self.initialize_wallet_peers()

    def initialize_wallet_peers(self):
        self.server.on_connect = self.on_connect
        network_name = self.config["selected_network"]

        connect_to_unknown_peers = self.config.get("connect_to_unknown_peers", True)
        testing = self.config.get("testing", False)
        if self.wallet_peers is None and connect_to_unknown_peers and not testing:
            self.wallet_peers = WalletPeers(
                self.server,
                self.config["target_peer_count"],
                PeerStoreResolver(
                    self.root_path,
                    self.config,
                    selected_network=network_name,
                    peers_file_path_key="wallet_peers_file_path",
                    legacy_peer_db_path_key=WALLET_PEERS_PATH_KEY_DEPRECATED,
                    default_peers_file_path="wallet/db/wallet_peers.dat",
                ),
                self.config["introducer_peer"],
                self.config.get("dns_servers", ["dns-introducer.chia.net"]),
                self.config["peer_connect_interval"],
                network_name,
                None,
                self.log,
            )
            asyncio.create_task(self.wallet_peers.start())

    def on_disconnect(self, peer: WSChiaConnection):
        if self.is_trusted(peer):
            self.local_node_synced = False
            self.initialize_wallet_peers()

        if peer.peer_node_id in self.untrusted_caches:
            self.untrusted_caches.pop(peer.peer_node_id)
        if peer.peer_node_id in self.synced_peers:
            self.synced_peers.remove(peer.peer_node_id)
        if peer.peer_node_id in self.node_peaks:
            self.node_peaks.pop(peer.peer_node_id)

    async def on_connect(self, peer: WSChiaConnection):
        if self.wallet_state_manager is None:
            return None

        if Version(peer.protocol_version) < Version("0.0.33"):
            self.log.info("Disconnecting, full node running old software")
            await peer.close()

        trusted = self.is_trusted(peer)
        if not trusted and self.local_node_synced:
            await peer.close()

        if peer.peer_node_id in self.synced_peers:
            self.synced_peers.remove(peer.peer_node_id)

        self.log.info(f"Connected peer {peer.get_peer_info()} is trusted: {trusted}")
        messages_peer_ids = await self._messages_to_resend()
        self.wallet_state_manager.state_changed("add_connection")
        for msg, peer_ids in messages_peer_ids:
            if peer.peer_node_id in peer_ids:
                continue
            await peer.send_message(msg)

        if self.wallet_peers is not None:
            await self.wallet_peers.on_connect(peer)

    async def perform_atomic_rollback(self, fork_height: int, cache: Optional[PeerRequestCache] = None):
        assert self.wallet_state_manager is not None
        self.log.info(f"perform_atomic_rollback to {fork_height}")
        async with self.wallet_state_manager.db_wrapper.lock:
            try:
                await self.wallet_state_manager.db_wrapper.begin_transaction()
                await self.wallet_state_manager.reorg_rollback(fork_height)
                await self.wallet_state_manager.blockchain.set_finished_sync_up_to(fork_height)
                if cache is None:
                    self.rollback_request_caches(fork_height)
                else:
                    cache.clear_after_height(fork_height)
                await self.wallet_state_manager.db_wrapper.commit_transaction()
            except Exception as e:
                tb = traceback.format_exc()
                self.log.error(f"Exception while perform_atomic_rollback: {e} {tb}")
                await self.wallet_state_manager.db_wrapper.rollback_transaction()
                await self.wallet_state_manager.coin_store.rebuild_wallet_cache()
                await self.wallet_state_manager.tx_store.rebuild_tx_cache()
                await self.wallet_state_manager.pool_store.rebuild_cache()
                raise

    async def long_sync(
        self,
        target_height: uint32,
        full_node: WSChiaConnection,
        fork_height: int,
        *,
        rollback: bool,
    ):
        """
        Sync algorithm:
        - Download and verify weight proof (if not trusted)
        - Roll back anything after the fork point (if rollback=True)
        - Subscribe to all puzzle_hashes over and over until there are no more updates
        - Subscribe to all coin_ids over and over until there are no more updates
        - rollback=False means that we are just double-checking with this peer to make sure we don't have any
          missing transactions, so we don't need to rollback
        """

        def is_new_state_update(cs: CoinState) -> bool:
            if cs.spent_height is None and cs.created_height is None:
                return True
            if cs.spent_height is not None and cs.spent_height >= fork_height:
                return True
            if cs.created_height is not None and cs.created_height >= fork_height:
                return True
            return False

        trusted: bool = self.is_trusted(full_node)
        self.log.info(f"Starting sync trusted: {trusted} to peer {full_node.peer_host}")
        assert self.wallet_state_manager is not None
        start_time = time.time()

        if rollback:
            # we should clear all peers since this is a full rollback
            await self.perform_atomic_rollback(fork_height)
            await self.update_ui()

        # We only process new state updates to avoid slow reprocessing. We set the sync height after adding
        # Things, so we don't have to reprocess these later. There can be many things in ph_update_res.
        already_checked_ph: Set[bytes32] = set()
        continue_while: bool = True
        all_puzzle_hashes: List[bytes32] = await self.get_puzzle_hashes_to_subscribe()
        while continue_while:
            # Get all phs from puzzle store
            ph_chunks: Iterator[List[bytes32]] = chunks(all_puzzle_hashes, 1000)
            for chunk in ph_chunks:
                ph_update_res: List[CoinState] = await subscribe_to_phs(
                    [p for p in chunk if p not in already_checked_ph], full_node, 0
                )
                ph_update_res = list(filter(is_new_state_update, ph_update_res))
                if not await self.receive_state_from_peer(ph_update_res, full_node, update_finished_height=True):
                    # If something goes wrong, abort sync
                    return
                already_checked_ph.update(chunk)

            # Check if new puzzle hashed have been created
            await self.wallet_state_manager.create_more_puzzle_hashes()
            all_puzzle_hashes = await self.get_puzzle_hashes_to_subscribe()
            continue_while = False
            for ph in all_puzzle_hashes:
                if ph not in already_checked_ph:
                    continue_while = True
                    break
        self.log.info(f"Successfully subscribed and updated {len(already_checked_ph)} puzzle hashes")

        # The number of coin id updates are usually going to be significantly less than ph updates, so we can
        # sync from 0 every time.
        continue_while = True
        all_coin_ids: List[bytes32] = await self.get_coin_ids_to_subscribe(0)
        already_checked_coin_ids: Set[bytes32] = set()
        while continue_while:
            one_k_chunks = chunks(all_coin_ids, 1000)
            for chunk in one_k_chunks:
                c_update_res: List[CoinState] = await subscribe_to_coin_updates(chunk, full_node, 0)

                if not await self.receive_state_from_peer(c_update_res, full_node):
                    # If something goes wrong, abort sync
                    return
                already_checked_coin_ids.update(chunk)

            all_coin_ids = await self.get_coin_ids_to_subscribe(0)
            continue_while = False
            for coin_id in all_coin_ids:
                if coin_id not in already_checked_coin_ids:
                    continue_while = True
                    break
        self.log.info(f"Successfully subscribed and updated {len(already_checked_coin_ids)} coin ids")

        # Only update this fully when the entire sync has completed
        await self.wallet_state_manager.blockchain.set_finished_sync_up_to(target_height)

        if trusted:
            self.local_node_synced = True

        self.wallet_state_manager.state_changed("new_block")

        self.synced_peers.add(full_node.peer_node_id)
        await self.update_ui()

        end_time = time.time()
        duration = end_time - start_time
        self.log.info(f"Sync (trusted: {trusted}) duration was: {duration}")

    async def receive_state_from_peer(
        self,
        items_input: List[CoinState],
        peer: WSChiaConnection,
        fork_height: Optional[uint32] = None,
        height: Optional[uint32] = None,
        header_hash: Optional[bytes32] = None,
        update_finished_height: bool = False,
    ) -> bool:
        # Adds the state to the wallet state manager. If the peer is trusted, we do not validate. If the peer is
        # untrusted we do, but we might not add the state, since we need to receive the new_peak message as well.

        if self.wallet_state_manager is None:
            return False
        trusted = self.is_trusted(peer)
        # Validate states in parallel, apply serial
        # TODO: optimize fetching
        if self.validation_semaphore is None:
            self.validation_semaphore = asyncio.Semaphore(6)

        # Rollback is handled in wallet_short_sync_backtrack for untrusted peers, so we don't need to do it here.
        # Also it's not safe to rollback, an untrusted peer can give us old fork point and make our TX dissapear.
        # wallet_short_sync_backtrack can safely rollback because we validated the weight for the new peak so we
        # know the peer is telling the truth about the reorg.

        # If there is a fork, we need to ensure that we roll back in trusted mode to properly handle reorgs
        cache: PeerRequestCache = self.get_cache_for_peer(peer)
        if trusted and fork_height is not None and height is not None and fork_height != height - 1:
            # only one peer told us to rollback so only clear for that peer
            await self.perform_atomic_rollback(fork_height, cache=cache)
        else:
            if fork_height is not None:
                # only one peer told us to rollback so only clear for that peer
                cache.clear_after_height(fork_height)
                self.log.info(f"clear_after_height {fork_height} for peer {peer}")

        all_tasks: List[asyncio.Task] = []
        target_concurrent_tasks: int = 20
        concurrent_tasks_cs_heights: List[uint32] = []

        # Ensure the list is sorted
        items = sorted(items_input, key=last_change_height_cs)

        async def receive_and_validate(inner_states: List[CoinState], inner_idx_start: int, cs_heights: List[uint32]):
            assert self.wallet_state_manager is not None
            try:
                assert self.validation_semaphore is not None
                async with self.validation_semaphore:
                    if header_hash is not None:
                        assert height is not None
                        for inner_state in inner_states:
                            self.add_state_to_race_cache(header_hash, height, inner_state)
                            self.log.info(f"Added to race cache: {height}, {inner_state}")
                    valid_states = [
                        inner_state
                        for inner_state in inner_states
                        if await self.validate_received_state_from_peer(inner_state, peer, cache, fork_height)
                    ]
                    if len(valid_states) > 0:
                        async with self.wallet_state_manager.db_wrapper.lock:
                            self.log.info(
                                f"new coin state received ({inner_idx_start}-"
                                f"{inner_idx_start + len(inner_states) - 1}/ {len(items)})"
                            )
                            if self.wallet_state_manager is None:
                                return
                            try:
                                await self.wallet_state_manager.db_wrapper.begin_transaction()
                                await self.wallet_state_manager.new_coin_state(valid_states, peer, fork_height)

                                if update_finished_height:
                                    if len(cs_heights) == 1:
                                        # We have processed all past tasks, so we can increase the height safely
                                        synced_up_to = last_change_height_cs(valid_states[-1]) - 1
                                    else:
                                        # We know we have processed everything before this min height
                                        synced_up_to = min(cs_heights) - 1
                                    await self.wallet_state_manager.blockchain.set_finished_sync_up_to(
                                        synced_up_to, in_transaction=True
                                    )
                                await self.wallet_state_manager.db_wrapper.commit_transaction()

                            except Exception as e:
                                tb = traceback.format_exc()
                                self.log.error(f"Exception while adding state: {e} {tb}")
                                await self.wallet_state_manager.db_wrapper.rollback_transaction()
                                await self.wallet_state_manager.coin_store.rebuild_wallet_cache()
                                await self.wallet_state_manager.tx_store.rebuild_tx_cache()
                                await self.wallet_state_manager.pool_store.rebuild_cache()
            except Exception as e:
                tb = traceback.format_exc()
                self.log.error(f"Exception while adding state: {e} {tb}")
            finally:
                cs_heights.remove(last_change_height_cs(inner_states[0]))

        idx = 1
        # Keep chunk size below 1000 just in case, windows has sqlite limits of 999 per query
        # Untrusted has a smaller batch size since validation has to happen which takes a while
        chunk_size: int = 900 if trusted else 10
        for states in chunks(items, chunk_size):
            if self.server is None:
                self.log.error("No server")
                return False
            if peer.peer_node_id not in self.server.all_connections:
                self.log.error(f"Disconnected from peer {peer.peer_node_id} host {peer.peer_host}")
                return False
            if trusted:
                async with self.wallet_state_manager.db_wrapper.lock:
                    try:
                        self.log.info(f"new coin state received ({idx}-" f"{idx + len(states) - 1}/ {len(items)})")
                        await self.wallet_state_manager.db_wrapper.begin_transaction()
                        await self.wallet_state_manager.new_coin_state(states, peer, fork_height)
                        await self.wallet_state_manager.blockchain.set_finished_sync_up_to(
                            last_change_height_cs(states[-1]) - 1, in_transaction=True
                        )
                        await self.wallet_state_manager.db_wrapper.commit_transaction()
                    except Exception as e:
                        await self.wallet_state_manager.db_wrapper.rollback_transaction()
                        await self.wallet_state_manager.coin_store.rebuild_wallet_cache()
                        await self.wallet_state_manager.tx_store.rebuild_tx_cache()
                        await self.wallet_state_manager.pool_store.rebuild_cache()
                        tb = traceback.format_exc()
                        self.log.error(f"Error adding states.. {e} {tb}")
                        return False
            else:
                while len(concurrent_tasks_cs_heights) >= target_concurrent_tasks:
                    await asyncio.sleep(0.1)
                    if self._shut_down:
                        self.log.info("Terminating receipt and validation due to shut down request")
                        return False
                concurrent_tasks_cs_heights.append(last_change_height_cs(states[0]))
                all_tasks.append(asyncio.create_task(receive_and_validate(states, idx, concurrent_tasks_cs_heights)))
            idx += len(states)

        still_connected = self.server is not None and peer.peer_node_id in self.server.all_connections
        await asyncio.gather(*all_tasks)
        await self.update_ui()
        return still_connected and self.server is not None and peer.peer_node_id in self.server.all_connections

    async def get_coins_with_puzzle_hash(self, puzzle_hash) -> List[CoinState]:
        assert self.wallet_state_manager is not None
        assert self.server is not None
        all_nodes = self.server.connection_by_type[NodeType.FULL_NODE]
        if len(all_nodes.keys()) == 0:
            raise ValueError("Not connected to the full node")
        first_node = list(all_nodes.values())[0]
        msg = wallet_protocol.RegisterForPhUpdates(puzzle_hash, uint32(0))
        coin_state: Optional[RespondToPhUpdates] = await first_node.register_interest_in_puzzle_hash(msg)
        assert coin_state is not None
        return coin_state.coin_states

    async def is_peer_synced(
        self, peer: WSChiaConnection, header_block: HeaderBlock, request_time: uint64
    ) -> Optional[uint64]:
        # Get last timestamp
        last_tx: Optional[HeaderBlock] = await fetch_last_tx_from_peer(header_block.height, peer)
        latest_timestamp: Optional[uint64] = None
        if last_tx is not None:
            assert last_tx.foliage_transaction_block is not None
            latest_timestamp = last_tx.foliage_transaction_block.timestamp

        # Return None if not synced
        if latest_timestamp is None or self.config["testing"] is False and latest_timestamp < request_time - 600:
            return None
        return latest_timestamp

    def is_trusted(self, peer) -> bool:
        assert self.server is not None
        return self.server.is_trusted_peer(peer, self.config["trusted_peers"])

    def add_state_to_race_cache(self, header_hash: bytes32, height: uint32, coin_state: CoinState) -> None:
        # Clears old state that is no longer relevant
        delete_threshold = 100
        for rc_height, rc_hh in self.race_cache_hashes:
            if height - delete_threshold >= rc_height:
                self.race_cache.pop(rc_hh)
        self.race_cache_hashes = [
            (rc_height, rc_hh) for rc_height, rc_hh in self.race_cache_hashes if height - delete_threshold < rc_height
        ]

        if header_hash not in self.race_cache:
            self.race_cache[header_hash] = set()
        self.race_cache[header_hash].add(coin_state)

    async def state_update_received(self, request: wallet_protocol.CoinStateUpdate, peer: WSChiaConnection) -> None:
        # This gets called every time there is a new coin or puzzle hash change in the DB
        # that is of interest to this wallet. It is not guaranteed to come for every height. This message is guaranteed
        # to come before the corresponding new_peak for each height. We handle this differently for trusted and
        # untrusted peers. For trusted, we always process the state, and we process reorgs as well.
        assert self.wallet_state_manager is not None
        assert self.server is not None

        async with self.wallet_state_manager.lock:
            await self.receive_state_from_peer(
                request.items,
                peer,
                request.fork_height,
                request.height,
                request.peak_hash,
            )

    def get_full_node_peer(self) -> Optional[WSChiaConnection]:
        if self.server is None:
            return None

        nodes = self.server.get_full_node_connections()
        if len(nodes) > 0:
            return random.choice(nodes)
        else:
            return None

    async def disconnect_and_stop_wpeers(self) -> None:
        if self.server is None:
            return

        # Close connection of non-trusted peers
        if len(self.server.get_full_node_connections()) > 1:
            for peer in self.server.get_full_node_connections():
                if not self.is_trusted(peer):
                    await peer.close()

        if self.wallet_peers is not None:
            await self.wallet_peers.ensure_is_closed()
            self.wallet_peers = None

    async def check_for_synced_trusted_peer(self, header_block: HeaderBlock, request_time: uint64) -> bool:
        if self.server is None:
            return False
        for peer in self.server.get_full_node_connections():
            if self.is_trusted(peer) and await self.is_peer_synced(peer, header_block, request_time):
                return True
        return False

    async def get_timestamp_for_height(self, height: uint32) -> uint64:
        """
        Returns the timestamp for transaction block at h=height, if not transaction block, backtracks until it finds
        a transaction block
        """
        if height in self.height_to_time:
            return self.height_to_time[height]

        for cache in self.untrusted_caches.values():
            cache_ts: Optional[uint64] = cache.get_height_timestamp(height)
            if cache_ts is not None:
                return cache_ts

        peer: Optional[WSChiaConnection] = self.get_full_node_peer()
        if peer is None:
            raise ValueError("Cannot fetch timestamp, no peers")
        self.log.debug(f"Fetching block at height: {height}")
        last_tx_block: Optional[HeaderBlock] = await fetch_last_tx_from_peer(height, peer)
        if last_tx_block is None:
            raise ValueError(f"Error fetching blocks from peer {peer.get_peer_info()}")
        assert last_tx_block.foliage_transaction_block is not None
        self.get_cache_for_peer(peer).add_to_blocks(last_tx_block)
        return last_tx_block.foliage_transaction_block.timestamp

    async def new_peak_wallet(self, new_peak: wallet_protocol.NewPeakWallet, peer: WSChiaConnection):
        if self.wallet_state_manager is None:
            # When logging out of wallet
            return
        assert self.server is not None
        request_time = uint64(int(time.time()))
        trusted: bool = self.is_trusted(peer)
        peak_hb: Optional[HeaderBlock] = await self.wallet_state_manager.blockchain.get_peak_block()
        if peak_hb is not None and new_peak.weight < peak_hb.weight:
            # Discards old blocks, but accepts blocks that are equal in weight to peak
            return

        request = wallet_protocol.RequestBlockHeader(new_peak.height)
        response: Optional[RespondBlockHeader] = await peer.request_block_header(request)
        if response is None:
            self.log.warning(f"Peer {peer.get_peer_info()} did not respond in time.")
            await peer.close(120)
            return
        header_block: HeaderBlock = response.header_block

        latest_timestamp: Optional[uint64] = await self.is_peer_synced(peer, header_block, request_time)
        if latest_timestamp is None:
            if trusted:
                self.log.debug(f"Trusted peer {peer.get_peer_info()} is not synced.")
                return
            else:
                self.log.warning(f"Non-trusted peer {peer.get_peer_info()} is not synced, disconnecting")
                await peer.close(120)
                return
<<<<<<< HEAD
            header_block = response.header_block
            curr_peak_height = 0 if curr_peak is None else curr_peak.height
            if (curr_peak_height == 0 and peak.height < self.constants.WEIGHT_PROOF_RECENT_BLOCKS) or (
                curr_peak_height > peak.height - 200
            ):

                if peak.height <= curr_peak_height + self.config["short_sync_blocks_behind_threshold"]:
                    await self.wallet_short_sync_backtrack(header_block, peer)
                else:
                    await self.batch_sync_to_peak(curr_peak_height, peak)
            elif peak.height >= self.constants.WEIGHT_PROOF_RECENT_BLOCKS:
                # Request weight proof
                # Sync if PoW validates
                if self.wallet_state_manager.sync_mode:
                    self.last_new_peak_messages.put(peer, peak)
                    return None

                capabilities = peer.capabilities
                weight_proof_v2 = False
                if capabilities is not None and (uint16(Capability.WP.value), "1") in capabilities:
                    weight_proof_v2 = True
                    self.log.info("using new weight proof format")
                if weight_proof_v2 is False:
                    weight_proof_response: RespondProofOfWeight = await peer.request_proof_of_weight(
                        RequestProofOfWeight(header_block.height, header_block.header_hash), timeout=360
                    )
                else:
                    weight_proof_response = await peer.request_proof_of_weight_v2(
                        RequestProofOfWeight(header_block.height, header_block.header_hash), timeout=360
                    )
                if weight_proof_response is None:
                    return

                if self.wallet_state_manager is None:
                    return
                if self.server is not None and self.server.is_trusted_peer(peer, self.config["trusted_peers"]):
                    if weight_proof_v2 is False:
                        (
                            valid,
                            fork_point,
                        ) = self.wallet_state_manager.weight_proof_handler.get_fork_point_no_validations(
                            weight_proof_response.wp
                        )
                    else:
                        (
                            valid,
                            fork_point,
                        ) = self.wallet_state_manager.weight_proof_handler_v2.get_fork_point_no_validations(
                            weight_proof_response.wp
                        )
                else:
                    if weight_proof_v2 is False:
                        (
                            valid,
                            fork_point,
                            _,
                        ) = await self.wallet_state_manager.weight_proof_handler.validate_weight_proof(
                            weight_proof_response.wp
                        )
                    else:
                        (
                            valid,
                            fork_point,
                            _,
                        ) = await self.wallet_state_manager.weight_proof_handler_v2.validate_weight_proof(
                            weight_proof_response.wp
                        )
                if not valid:
                    self.log.error(
                        f"invalid weight proof, num of epochs {len(weight_proof_response.wp.sub_epochs)}"
                        f" recent blocks num ,{len(weight_proof_response.wp.recent_chain_data)}"
                    )
                    self.log.debug(f"{weight_proof_response.wp}")
=======

        current_height: uint32 = await self.wallet_state_manager.blockchain.get_finished_sync_up_to()
        if self.is_trusted(peer):
            async with self.wallet_state_manager.lock:
                await self.wallet_state_manager.blockchain.set_peak_block(header_block, latest_timestamp)
                # Disconnect from all untrusted peers if our local node is trusted and synced
                await self.disconnect_and_stop_wpeers()

                # Sync to trusted node if we haven't done so yet. As long as we have synced once (and not
                # disconnected), we assume that the full node will continue to give us state updates, so we do
                # not need to resync.
                if peer.peer_node_id not in self.synced_peers:
                    if new_peak.height - current_height > self.LONG_SYNC_THRESHOLD:
                        self.wallet_state_manager.set_sync_mode(True)
                    await self.long_sync(new_peak.height, peer, uint32(max(0, current_height - 256)), rollback=True)
                    self.wallet_state_manager.set_sync_mode(False)

        else:
            far_behind: bool = (
                new_peak.height - self.wallet_state_manager.blockchain.get_peak_height() > self.LONG_SYNC_THRESHOLD
            )

            # check if claimed peak is heavier or same as our current peak
            # if we haven't synced fully to this peer sync again
            if (
                peer.peer_node_id not in self.synced_peers or far_behind
            ) and new_peak.height >= self.constants.WEIGHT_PROOF_RECENT_BLOCKS:
                if await self.check_for_synced_trusted_peer(header_block, request_time):
                    self.wallet_state_manager.set_sync_mode(False)
                    self.log.info("Cancelling untrusted sync, we are connected to a trusted peer")
                    return

                syncing = False
                if far_behind or len(self.synced_peers) == 0:
                    syncing = True
                    self.wallet_state_manager.set_sync_mode(True)
                try:
                    (
                        valid_weight_proof,
                        weight_proof,
                        summaries,
                        block_records,
                    ) = await self.fetch_and_validate_the_weight_proof(peer, response.header_block)
                    if valid_weight_proof is False:
                        if syncing:
                            self.wallet_state_manager.set_sync_mode(False)
                        await peer.close()
                        return

                    if await self.check_for_synced_trusted_peer(header_block, request_time):
                        self.wallet_state_manager.set_sync_mode(False)
                        self.log.info("Cancelling untrusted sync, we are connected to a trusted peer")
                        return
                    assert weight_proof is not None
                    old_proof = self.wallet_state_manager.blockchain.synced_weight_proof
                    if syncing:
                        # This usually happens the first time we start up the wallet. We roll back slightly to be
                        # safe, but we don't want to rollback too much (hence 16)
                        fork_point: int = max(0, current_height - 16)
                    else:
                        # In this case we will not rollback so it's OK to check some older updates as well, to ensure
                        # that no recent transactions are being hidden.
                        fork_point = 0
                    if old_proof is not None:
                        # If the weight proof fork point is in the past, rollback more to ensure we don't have duplicate
                        # state.
                        wp_fork_point = self.wallet_state_manager.weight_proof_handler.get_fork_point(
                            old_proof, weight_proof
                        )
                        fork_point = min(fork_point, wp_fork_point)

                    await self.wallet_state_manager.blockchain.new_weight_proof(weight_proof, block_records)
                    if syncing:
                        async with self.wallet_state_manager.lock:
                            self.log.info("Primary peer syncing")
                            await self.long_sync(new_peak.height, peer, fork_point, rollback=True)
                    else:
                        if self._secondary_peer_sync_task is None or self._secondary_peer_sync_task.done():
                            self.log.info("Secondary peer syncing")
                            self._secondary_peer_sync_task = asyncio.create_task(
                                self.long_sync(new_peak.height, peer, fork_point, rollback=False)
                            )
                            return
                        else:
                            self.log.info("Will not do secondary sync, there is already another sync task running.")
                            return
                    self.log.info(f"New peak wallet.. {new_peak.height} {peer.get_peer_info()} 12")
                    if (
                        self.wallet_state_manager.blockchain.synced_weight_proof is None
                        or weight_proof.recent_chain_data[-1].weight
                        > self.wallet_state_manager.blockchain.synced_weight_proof.recent_chain_data[-1].weight
                    ):
                        await self.wallet_state_manager.blockchain.new_weight_proof(weight_proof, block_records)
                except Exception as e:
                    tb = traceback.format_exc()
                    self.log.error(f"Error syncing to {peer.get_peer_info()} {e} {tb}")
                    if syncing:
                        self.wallet_state_manager.set_sync_mode(False)
                    tb = traceback.format_exc()
                    self.log.error(f"Error syncing to {peer.get_peer_info()} {tb}")
                    await peer.close()
>>>>>>> 890c7d37
                    return
                if syncing:
                    self.wallet_state_manager.set_sync_mode(False)

            else:
                # This is the (untrusted) case where we already synced and are not too far behind. Here we just
                # fetch one by one.
                async with self.wallet_state_manager.lock:
                    peak_hb = await self.wallet_state_manager.blockchain.get_peak_block()
                    if peak_hb is None or new_peak.weight > peak_hb.weight:
                        backtrack_fork_height: int = await self.wallet_short_sync_backtrack(header_block, peer)
                    else:
                        backtrack_fork_height = new_peak.height - 1

                    if peer.peer_node_id not in self.synced_peers:
                        # Edge case, this happens when the peak < WEIGHT_PROOF_RECENT_BLOCKS
                        # we still want to subscribe for all phs and coins.
                        # (Hints are not in filter)
                        all_coin_ids: List[bytes32] = await self.get_coin_ids_to_subscribe(uint32(0))
                        phs: List[bytes32] = await self.get_puzzle_hashes_to_subscribe()
                        ph_updates: List[CoinState] = await subscribe_to_phs(phs, peer, uint32(0))
                        coin_updates: List[CoinState] = await subscribe_to_coin_updates(all_coin_ids, peer, uint32(0))
                        peer_new_peak_height, peer_new_peak_hash = self.node_peaks[peer.peer_node_id]
                        success = await self.receive_state_from_peer(
                            ph_updates + coin_updates,
                            peer,
                            height=peer_new_peak_height,
                            header_hash=peer_new_peak_hash,
                        )
                        if success:
                            self.synced_peers.add(peer.peer_node_id)
                    else:
                        if peak_hb is not None and new_peak.weight <= peak_hb.weight:
                            # Don't process blocks at the same weight
                            return

                    # For every block, we need to apply the cache from race_cache
                    for potential_height in range(backtrack_fork_height + 1, new_peak.height + 1):
                        header_hash = self.wallet_state_manager.blockchain.height_to_hash(uint32(potential_height))
                        if header_hash in self.race_cache:
                            self.log.info(f"Receiving race state: {self.race_cache[header_hash]}")
                            await self.receive_state_from_peer(list(self.race_cache[header_hash]), peer)

                    self.wallet_state_manager.state_changed("new_block")
                    self.wallet_state_manager.set_sync_mode(False)
                    self.log.info(f"Finished processing new peak of {new_peak.height}")

        if peer.peer_node_id in self.synced_peers:
            await self.wallet_state_manager.blockchain.set_finished_sync_up_to(new_peak.height)
        await self.wallet_state_manager.new_peak(new_peak)

    async def wallet_short_sync_backtrack(self, header_block: HeaderBlock, peer: WSChiaConnection) -> int:
        assert self.wallet_state_manager is not None
        peak: Optional[HeaderBlock] = await self.wallet_state_manager.blockchain.get_peak_block()

        top = header_block
        blocks = [top]
        # Fetch blocks backwards until we hit the one that we have,
        # then complete them with additions / removals going forward
        fork_height = 0
        if self.wallet_state_manager.blockchain.contains_block(header_block.prev_header_hash):
            fork_height = header_block.height - 1

        while not self.wallet_state_manager.blockchain.contains_block(top.prev_header_hash) and top.height > 0:
            request_prev = wallet_protocol.RequestBlockHeader(top.height - 1)
            response_prev: Optional[RespondBlockHeader] = await peer.request_block_header(request_prev)
            if response_prev is None or not isinstance(response_prev, RespondBlockHeader):
                raise RuntimeError("bad block header response from peer while syncing")
            prev_head = response_prev.header_block
            blocks.append(prev_head)
            top = prev_head
            fork_height = top.height - 1

        blocks.reverse()
        # Roll back coins and transactions
        peak_height = self.wallet_state_manager.blockchain.get_peak_height()
        if fork_height < peak_height:
            self.log.info(f"Rolling back to {fork_height}")
            # we should clear all peers since this is a full rollback
            await self.perform_atomic_rollback(fork_height)
            await self.update_ui()

        if peak is not None:
            assert header_block.weight >= peak.weight
        for block in blocks:
            # Set blockchain to the latest peak
            res, err = await self.wallet_state_manager.blockchain.receive_block(block)
            if res == ReceiveBlockResult.INVALID_BLOCK:
                raise ValueError(err)

        return fork_height

    async def update_ui(self):
        for wallet_id, wallet in self.wallet_state_manager.wallets.items():
            self.wallet_state_manager.state_changed("coin_removed", wallet_id)
            self.wallet_state_manager.state_changed("coin_added", wallet_id)

    async def fetch_and_validate_the_weight_proof(
        self, peer: WSChiaConnection, peak: HeaderBlock
    ) -> Tuple[bool, Optional[WeightProof], List[SubEpochSummary], List[BlockRecord]]:
        assert self.wallet_state_manager is not None
        assert self.wallet_state_manager.weight_proof_handler is not None

        weight_request = RequestProofOfWeight(peak.height, peak.header_hash)
        wp_timeout = self.config.get("weight_proof_timeout", 360)
        self.log.debug(f"weight proof timeout is {wp_timeout} sec")
        weight_proof_response: RespondProofOfWeight = await peer.request_proof_of_weight(
            weight_request, timeout=wp_timeout
        )

        if weight_proof_response is None:
            return False, None, [], []
        start_validation = time.time()

        weight_proof = weight_proof_response.wp

<<<<<<< HEAD
    async def sync_job(self) -> None:
        while True:
            self.log.info("Loop start in sync job")
            if self._shut_down is True:
                break
            asyncio.create_task(self.check_new_peak())
            await self.sync_event.wait()
            self.log.info("Loop start queue")
            self.last_new_peak_messages = LRUCache(5)
            self.sync_event.clear()

            if self._shut_down is True:
                break
            try:
                assert self.wallet_state_manager is not None
                self.wallet_state_manager.set_sync_mode(True)
                self.log.info("set sync mode true")
                await self._sync()
            except Exception as e:
                tb = traceback.format_exc()
                self.log.error(f"Loop exception in sync {e}. {tb}")
            finally:
                if self.wallet_state_manager is not None:
                    self.wallet_state_manager.set_sync_mode(False)
                for peer, peak in self.last_new_peak_messages.cache.items():
                    self.log.info("create peak task")
                    asyncio.create_task(self.new_peak_wallet(peak, peer))
            self.log.info("Loop end in sync job")
=======
        if weight_proof.recent_chain_data[-1].reward_chain_block.height != peak.height:
            return False, None, [], []
        if weight_proof.recent_chain_data[-1].reward_chain_block.weight != peak.weight:
            return False, None, [], []
>>>>>>> 890c7d37

        if weight_proof.get_hash() in self.valid_wp_cache:
            valid, fork_point, summaries, block_records = self.valid_wp_cache[weight_proof.get_hash()]
        else:
            start_validation = time.time()
            (
                valid,
                fork_point,
                summaries,
                block_records,
            ) = await self.wallet_state_manager.weight_proof_handler.validate_weight_proof(weight_proof)
            if valid:
                self.valid_wp_cache[weight_proof.get_hash()] = valid, fork_point, summaries, block_records

        end_validation = time.time()
        self.log.info(f"It took {end_validation - start_validation} time to validate the weight proof")
        return valid, weight_proof, summaries, block_records

    async def get_puzzle_hashes_to_subscribe(self) -> List[bytes32]:
        assert self.wallet_state_manager is not None
        all_puzzle_hashes = list(await self.wallet_state_manager.puzzle_store.get_all_puzzle_hashes())
        # Get all phs from interested store
        interested_puzzle_hashes = [
            t[0] for t in await self.wallet_state_manager.interested_store.get_interested_puzzle_hashes()
        ]
        all_puzzle_hashes.extend(interested_puzzle_hashes)
        return all_puzzle_hashes

    async def get_coin_ids_to_subscribe(self, min_height: int) -> List[bytes32]:
        assert self.wallet_state_manager is not None
        all_coins: Set[WalletCoinRecord] = await self.wallet_state_manager.coin_store.get_coins_to_check(min_height)
        all_coin_names: Set[bytes32] = {coin_record.name() for coin_record in all_coins}
        removed_dict = await self.wallet_state_manager.trade_manager.get_coins_of_interest()
        all_coin_names.update(removed_dict.keys())
        all_coin_names.update(await self.wallet_state_manager.interested_store.get_interested_coin_ids())
        return list(all_coin_names)

    async def validate_received_state_from_peer(
        self,
        coin_state: CoinState,
        peer: WSChiaConnection,
        peer_request_cache: PeerRequestCache,
        fork_height: Optional[uint32],
    ) -> bool:
        """
        Returns all state that is valid and included in the blockchain proved by the weight proof. If return_old_states
        is False, only new states that are not in the coin_store are returned.
        """
        assert self.wallet_state_manager is not None

        # Only use the cache if we are talking about states before the fork point. If we are evaluating something
        # in a reorg, we cannot use the cache, since we don't know if it's actually in the new chain after the reorg.
        if await can_use_peer_request_cache(coin_state, peer_request_cache, fork_height):
            return True

        spent_height = coin_state.spent_height
        confirmed_height = coin_state.created_height
        current = await self.wallet_state_manager.coin_store.get_coin_record(coin_state.coin.name())
        # if remote state is same as current local state we skip validation

        # CoinRecord unspent = height 0, coin state = None. We adjust for comparison below
        current_spent_height = None
        if current is not None and current.spent_block_height != 0:
            current_spent_height = current.spent_block_height

        # Same as current state, nothing to do
        if (
            current is not None
            and current_spent_height == spent_height
            and current.confirmed_block_height == confirmed_height
        ):
            peer_request_cache.add_to_states_validated(coin_state)
            return True

        reorg_mode = False

        # If coin was removed from the blockchain
        if confirmed_height is None:
            if current is None:
                # Coin does not exist in local DB, so no need to do anything
                return False
            # This coin got reorged
            reorg_mode = True
            confirmed_height = current.confirmed_block_height

        # request header block for created height
        state_block: Optional[HeaderBlock] = peer_request_cache.get_block(confirmed_height)
        if state_block is None or reorg_mode:
            request = RequestHeaderBlocks(confirmed_height, confirmed_height)
            res = await peer.request_header_blocks(request)
            if res is None:
                return False
            state_block = res.header_blocks[0]
            assert state_block is not None
            peer_request_cache.add_to_blocks(state_block)

        # get proof of inclusion
        assert state_block.foliage_transaction_block is not None
        validate_additions_result = await request_and_validate_additions(
            peer,
            state_block.height,
            state_block.header_hash,
            coin_state.coin.puzzle_hash,
            state_block.foliage_transaction_block.additions_root,
        )

        if validate_additions_result is False:
            self.log.warning("Validate false 1")
            await peer.close(9999)
            return False

        # If spent_height is None, we need to validate that the creation block is actually in the longest blockchain.
        # Otherwise, we don't have to, since we will validate the spent block later.
        if coin_state.spent_height is None:
            validated = await self.validate_block_inclusion(state_block, peer, peer_request_cache)
            if not validated:
                return False

        # TODO: make sure all cases are covered
        if current is not None:
            if spent_height is None and current.spent_block_height != 0:
                # Peer is telling us that coin that was previously known to be spent is not spent anymore
                # Check old state

                request = RequestHeaderBlocks(current.spent_block_height, current.spent_block_height)
                res = await peer.request_header_blocks(request)
                spent_state_block = res.header_blocks[0]
                assert spent_state_block.height == current.spent_block_height
                assert spent_state_block.foliage_transaction_block is not None
                peer_request_cache.add_to_blocks(spent_state_block)

                validate_removals_result: bool = await request_and_validate_removals(
                    peer,
                    current.spent_block_height,
                    spent_state_block.header_hash,
                    coin_state.coin.name(),
                    spent_state_block.foliage_transaction_block.removals_root,
                )
                if validate_removals_result is False:
                    self.log.warning("Validate false 2")
                    await peer.close(9999)
                    return False
                validated = await self.validate_block_inclusion(spent_state_block, peer, peer_request_cache)
                if not validated:
                    return False

        if spent_height is not None:
            # request header block for created height
            spent_state_block = peer_request_cache.get_block(spent_height)
            if spent_state_block is None:
                request = RequestHeaderBlocks(spent_height, spent_height)
                res = await peer.request_header_blocks(request)
                spent_state_block = res.header_blocks[0]
                assert spent_state_block.height == spent_height
                assert spent_state_block.foliage_transaction_block is not None
                peer_request_cache.add_to_blocks(spent_state_block)
            assert spent_state_block is not None
            validate_removals_result = await request_and_validate_removals(
                peer,
                spent_state_block.height,
                spent_state_block.header_hash,
                coin_state.coin.name(),
                spent_state_block.foliage_transaction_block.removals_root,
            )
            if validate_removals_result is False:
                self.log.warning("Validate false 3")
                await peer.close(9999)
                return False
            validated = await self.validate_block_inclusion(spent_state_block, peer, peer_request_cache)
            if not validated:
                return False
        peer_request_cache.add_to_states_validated(coin_state)

        return True

    async def validate_block_inclusion(
        self, block: HeaderBlock, peer: WSChiaConnection, peer_request_cache: PeerRequestCache
    ) -> bool:
        assert self.wallet_state_manager is not None
        assert self.server is not None
        if self.wallet_state_manager.blockchain.contains_height(block.height):
            stored_hash = self.wallet_state_manager.blockchain.height_to_hash(block.height)
            stored_record = self.wallet_state_manager.blockchain.try_block_record(stored_hash)
            if stored_record is not None:
                if stored_record.header_hash == block.header_hash:
                    return True

        weight_proof: Optional[WeightProof] = self.wallet_state_manager.blockchain.synced_weight_proof
        if weight_proof is None:
            return False

        if block.height >= weight_proof.recent_chain_data[0].height:
            # this was already validated as part of the wp validation
            index = block.height - weight_proof.recent_chain_data[0].height
            if index >= len(weight_proof.recent_chain_data):
                return False
            if weight_proof.recent_chain_data[index].header_hash != block.header_hash:
                self.log.error("Failed validation 1")
                return False
            return True
        else:
            start = block.height + 1
            compare_to_recent = False
            current_ses: Optional[SubEpochData] = None
            inserted: Optional[SubEpochData] = None
            first_height_recent = weight_proof.recent_chain_data[0].height
            if start > first_height_recent - 1000:
                compare_to_recent = True
                end = first_height_recent
            else:
                if block.height < self.constants.SUB_EPOCH_BLOCKS:
                    inserted = weight_proof.sub_epochs[1]
                    end = self.constants.SUB_EPOCH_BLOCKS + inserted.num_blocks_overflow
                else:
                    request = RequestSESInfo(block.height, block.height + 32)
                    res_ses: Optional[RespondSESInfo] = peer_request_cache.get_ses_request(block.height)
                    if res_ses is None:
                        res_ses = await peer.request_ses_hashes(request)
                        peer_request_cache.add_to_ses_requests(block.height, res_ses)
                    assert res_ses is not None

                    ses_0 = res_ses.reward_chain_hash[0]
                    last_height = res_ses.heights[0][-1]  # Last height in sub epoch
                    end = last_height
                    for idx, ses in enumerate(weight_proof.sub_epochs):
                        if idx > len(weight_proof.sub_epochs) - 3:
                            break
                        if ses.reward_chain_hash == ses_0:
                            current_ses = ses
                            inserted = weight_proof.sub_epochs[idx + 2]
                            break
                    if current_ses is None:
                        self.log.error("Failed validation 2")
                        return False

            all_peers = self.server.get_full_node_connections()
            blocks: Optional[List[HeaderBlock]] = await fetch_header_blocks_in_range(
                start, end, peer_request_cache, all_peers
            )
            if blocks is None:
                self.log.error(f"Error fetching blocks {start} {end}")
                return False

            if compare_to_recent and weight_proof.recent_chain_data[0].header_hash != blocks[-1].header_hash:
                self.log.error("Failed validation 3")
                return False

            reversed_blocks = blocks.copy()
            reversed_blocks.reverse()

            if not compare_to_recent:
                last = reversed_blocks[0].finished_sub_slots[-1].reward_chain.get_hash()
                if inserted is None or last != inserted.reward_chain_hash:
                    self.log.error("Failed validation 4")
                    return False

            for idx, en_block in enumerate(reversed_blocks):
                if idx == len(reversed_blocks) - 1:
                    next_block_rc_hash = block.reward_chain_block.get_hash()
                    prev_hash = block.header_hash
                else:
                    next_block_rc_hash = reversed_blocks[idx + 1].reward_chain_block.get_hash()
                    prev_hash = reversed_blocks[idx + 1].header_hash

                if not en_block.prev_header_hash == prev_hash:
                    self.log.error("Failed validation 5")
                    return False

                if len(en_block.finished_sub_slots) > 0:
                    #  What to do here
                    reversed_slots = en_block.finished_sub_slots.copy()
                    reversed_slots.reverse()
                    for slot_idx, slot in enumerate(reversed_slots[:-1]):
                        hash_val = reversed_slots[slot_idx + 1].reward_chain.get_hash()
                        if not hash_val == slot.reward_chain.end_of_slot_vdf.challenge:
                            self.log.error("Failed validation 6")
                            return False
                    if not next_block_rc_hash == reversed_slots[-1].reward_chain.end_of_slot_vdf.challenge:
                        self.log.error("Failed validation 7")
                        return False
                else:
                    if not next_block_rc_hash == en_block.reward_chain_block.reward_chain_ip_vdf.challenge:
                        self.log.error("Failed validation 8")
                        return False

                if idx > len(reversed_blocks) - 50:
                    if not AugSchemeMPL.verify(
                        en_block.reward_chain_block.proof_of_space.plot_public_key,
                        en_block.foliage.foliage_block_data.get_hash(),
                        en_block.foliage.foliage_block_data_signature,
                    ):
                        self.log.error("Failed validation 9")
                        return False
            return True

    async def fetch_puzzle_solution(self, peer: WSChiaConnection, height: uint32, coin: Coin) -> CoinSpend:
        solution_response = await peer.request_puzzle_solution(
            wallet_protocol.RequestPuzzleSolution(coin.name(), height)
        )
        if solution_response is None or not isinstance(solution_response, wallet_protocol.RespondPuzzleSolution):
            raise ValueError(f"Was not able to obtain solution {solution_response}")
        assert solution_response.response.puzzle.get_tree_hash() == coin.puzzle_hash
        assert solution_response.response.coin_name == coin.name()

        return CoinSpend(
            coin,
            solution_response.response.puzzle.to_serialized_program(),
            solution_response.response.solution.to_serialized_program(),
        )

    async def get_coin_state(
        self, coin_names: List[bytes32], fork_height: Optional[uint32] = None, peer: Optional[WSChiaConnection] = None
    ) -> List[CoinState]:
        assert self.server is not None
        all_nodes = self.server.connection_by_type[NodeType.FULL_NODE]
        if len(all_nodes.keys()) == 0:
            raise ValueError("Not connected to the full node")
        # Use supplied if provided, prioritize trusted otherwise
        if peer is None:
            for node in list(all_nodes.values()):
                if self.is_trusted(node):
                    peer = node
                    break
            if peer is None:
                peer = list(all_nodes.values())[0]

        assert peer is not None
        msg = wallet_protocol.RegisterForCoinUpdates(coin_names, uint32(0))
        coin_state: Optional[RespondToCoinUpdates] = await peer.register_interest_in_coin(msg)
        assert coin_state is not None

        if not self.is_trusted(peer):
            valid_list = []
            for coin in coin_state.coin_states:
                valid = await self.validate_received_state_from_peer(
                    coin, peer, self.get_cache_for_peer(peer), fork_height
                )
                if valid:
                    valid_list.append(coin)
            return valid_list

        return coin_state.coin_states

    async def fetch_children(
        self, peer: WSChiaConnection, coin_name: bytes32, fork_height: Optional[uint32] = None
    ) -> List[CoinState]:
        response: Optional[wallet_protocol.RespondChildren] = await peer.request_children(
            wallet_protocol.RequestChildren(coin_name)
        )
        if response is None or not isinstance(response, wallet_protocol.RespondChildren):
            raise ValueError(f"Was not able to obtain children {response}")

        if not self.is_trusted(peer):
            request_cache = self.get_cache_for_peer(peer)
            validated = []
            for state in response.coin_states:
                valid = await self.validate_received_state_from_peer(state, peer, request_cache, fork_height)
                if valid:
                    validated.append(state)
            return validated
        return response.coin_states

    # For RPC only. You should use wallet_state_manager.add_pending_transaction for normal wallet business.
    async def push_tx(self, spend_bundle):
        msg = make_msg(
            ProtocolMessageTypes.send_transaction,
            wallet_protocol.SendTransaction(spend_bundle),
        )
        full_nodes = self.server.get_full_node_connections()
        for peer in full_nodes:
            await peer.send_message(msg)<|MERGE_RESOLUTION|>--- conflicted
+++ resolved
@@ -25,7 +25,6 @@
 from chia.protocols import wallet_protocol
 from chia.protocols.full_node_protocol import RequestProofOfWeight, RespondProofOfWeight
 from chia.protocols.protocol_message_types import ProtocolMessageTypes
-from chia.protocols.shared_protocol import Capability
 from chia.protocols.wallet_protocol import (
     RespondToCoinUpdates,
     CoinState,
@@ -49,21 +48,10 @@
 from chia.types.peer_info import PeerInfo
 from chia.types.weight_proof import WeightProof, SubEpochData
 from chia.util.byte_types import hexstr_to_bytes
-<<<<<<< HEAD
-from chia.util.check_fork_next_block import check_fork_next_block
-from chia.util.config import WALLET_PEERS_PATH_KEY_DEPRECATED, load_config
-from chia.util.errors import Err, ValidationError
-from chia.util.ints import uint32, uint128, uint16
-from chia.util.keychain import Keychain
-from chia.util.lru_cache import LRUCache
-from chia.util.merkle_set import MerkleSet, confirm_included_already_hashed, confirm_not_included_already_hashed
-from chia.util.network import get_host_addr
-=======
 from chia.util.config import WALLET_PEERS_PATH_KEY_DEPRECATED
 from chia.util.default_root import STANDALONE_ROOT_PATH
 from chia.util.ints import uint32, uint64
 from chia.util.keychain import KeyringIsLocked, Keychain
->>>>>>> 890c7d37
 from chia.util.path import mkdir, path_from_root
 from chia.wallet.util.new_peak_queue import NewPeakQueue, NewPeakQueueTypes, NewPeakItem
 from chia.wallet.util.peer_request_cache import PeerRequestCache, can_use_peer_request_cache
@@ -890,81 +878,6 @@
                 self.log.warning(f"Non-trusted peer {peer.get_peer_info()} is not synced, disconnecting")
                 await peer.close(120)
                 return
-<<<<<<< HEAD
-            header_block = response.header_block
-            curr_peak_height = 0 if curr_peak is None else curr_peak.height
-            if (curr_peak_height == 0 and peak.height < self.constants.WEIGHT_PROOF_RECENT_BLOCKS) or (
-                curr_peak_height > peak.height - 200
-            ):
-
-                if peak.height <= curr_peak_height + self.config["short_sync_blocks_behind_threshold"]:
-                    await self.wallet_short_sync_backtrack(header_block, peer)
-                else:
-                    await self.batch_sync_to_peak(curr_peak_height, peak)
-            elif peak.height >= self.constants.WEIGHT_PROOF_RECENT_BLOCKS:
-                # Request weight proof
-                # Sync if PoW validates
-                if self.wallet_state_manager.sync_mode:
-                    self.last_new_peak_messages.put(peer, peak)
-                    return None
-
-                capabilities = peer.capabilities
-                weight_proof_v2 = False
-                if capabilities is not None and (uint16(Capability.WP.value), "1") in capabilities:
-                    weight_proof_v2 = True
-                    self.log.info("using new weight proof format")
-                if weight_proof_v2 is False:
-                    weight_proof_response: RespondProofOfWeight = await peer.request_proof_of_weight(
-                        RequestProofOfWeight(header_block.height, header_block.header_hash), timeout=360
-                    )
-                else:
-                    weight_proof_response = await peer.request_proof_of_weight_v2(
-                        RequestProofOfWeight(header_block.height, header_block.header_hash), timeout=360
-                    )
-                if weight_proof_response is None:
-                    return
-
-                if self.wallet_state_manager is None:
-                    return
-                if self.server is not None and self.server.is_trusted_peer(peer, self.config["trusted_peers"]):
-                    if weight_proof_v2 is False:
-                        (
-                            valid,
-                            fork_point,
-                        ) = self.wallet_state_manager.weight_proof_handler.get_fork_point_no_validations(
-                            weight_proof_response.wp
-                        )
-                    else:
-                        (
-                            valid,
-                            fork_point,
-                        ) = self.wallet_state_manager.weight_proof_handler_v2.get_fork_point_no_validations(
-                            weight_proof_response.wp
-                        )
-                else:
-                    if weight_proof_v2 is False:
-                        (
-                            valid,
-                            fork_point,
-                            _,
-                        ) = await self.wallet_state_manager.weight_proof_handler.validate_weight_proof(
-                            weight_proof_response.wp
-                        )
-                    else:
-                        (
-                            valid,
-                            fork_point,
-                            _,
-                        ) = await self.wallet_state_manager.weight_proof_handler_v2.validate_weight_proof(
-                            weight_proof_response.wp
-                        )
-                if not valid:
-                    self.log.error(
-                        f"invalid weight proof, num of epochs {len(weight_proof_response.wp.sub_epochs)}"
-                        f" recent blocks num ,{len(weight_proof_response.wp.recent_chain_data)}"
-                    )
-                    self.log.debug(f"{weight_proof_response.wp}")
-=======
 
         current_height: uint32 = await self.wallet_state_manager.blockchain.get_finished_sync_up_to()
         if self.is_trusted(peer):
@@ -1066,7 +979,6 @@
                     tb = traceback.format_exc()
                     self.log.error(f"Error syncing to {peer.get_peer_info()} {tb}")
                     await peer.close()
->>>>>>> 890c7d37
                     return
                 if syncing:
                     self.wallet_state_manager.set_sync_mode(False)
@@ -1183,41 +1095,10 @@
 
         weight_proof = weight_proof_response.wp
 
-<<<<<<< HEAD
-    async def sync_job(self) -> None:
-        while True:
-            self.log.info("Loop start in sync job")
-            if self._shut_down is True:
-                break
-            asyncio.create_task(self.check_new_peak())
-            await self.sync_event.wait()
-            self.log.info("Loop start queue")
-            self.last_new_peak_messages = LRUCache(5)
-            self.sync_event.clear()
-
-            if self._shut_down is True:
-                break
-            try:
-                assert self.wallet_state_manager is not None
-                self.wallet_state_manager.set_sync_mode(True)
-                self.log.info("set sync mode true")
-                await self._sync()
-            except Exception as e:
-                tb = traceback.format_exc()
-                self.log.error(f"Loop exception in sync {e}. {tb}")
-            finally:
-                if self.wallet_state_manager is not None:
-                    self.wallet_state_manager.set_sync_mode(False)
-                for peer, peak in self.last_new_peak_messages.cache.items():
-                    self.log.info("create peak task")
-                    asyncio.create_task(self.new_peak_wallet(peak, peer))
-            self.log.info("Loop end in sync job")
-=======
         if weight_proof.recent_chain_data[-1].reward_chain_block.height != peak.height:
             return False, None, [], []
         if weight_proof.recent_chain_data[-1].reward_chain_block.weight != peak.weight:
             return False, None, [], []
->>>>>>> 890c7d37
 
         if weight_proof.get_hash() in self.valid_wp_cache:
             valid, fork_point, summaries, block_records = self.valid_wp_cache[weight_proof.get_hash()]
