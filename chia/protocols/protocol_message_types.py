from enum import Enum


class ProtocolMessageTypes(Enum):
    # Shared protocol (all services)
    handshake = 1

    # Harvester protocol (harvester <-> farmer)
    harvester_handshake = 3
    # new_signage_point_harvester = 4 Changed to 66 in new protocol
    new_proof_of_space = 5
    request_signatures = 6
    respond_signatures = 7

    # Farmer protocol (farmer <-> full_node)
    new_signage_point = 8
    declare_proof_of_space = 9
    request_signed_values = 10
    signed_values = 11
    farming_info = 12

    # Timelord protocol (timelord <-> full_node)
    new_peak_timelord = 13
    new_unfinished_block_timelord = 14
    new_infusion_point_vdf = 15
    new_signage_point_vdf = 16
    new_end_of_sub_slot_vdf = 17
    request_compact_proof_of_time = 18
    respond_compact_proof_of_time = 19

    # Full node protocol (full_node <-> full_node)
    new_peak = 20
    new_transaction = 21
    request_transaction = 22
    respond_transaction = 23
    request_proof_of_weight = 24
    respond_proof_of_weight = 25
    request_block = 26
    respond_block = 27
    reject_block = 28
    request_blocks = 29
    respond_blocks = 30
    reject_blocks = 31
    new_unfinished_block = 32
    request_unfinished_block = 33
    respond_unfinished_block = 34
    new_signage_point_or_end_of_sub_slot = 35
    request_signage_point_or_end_of_sub_slot = 36
    respond_signage_point = 37
    respond_end_of_sub_slot = 38
    request_mempool_transactions = 39
    request_compact_vdf = 40
    respond_compact_vdf = 41
    new_compact_vdf = 42
    request_peers = 43
    respond_peers = 44

    # Wallet protocol (wallet <-> full_node)
    request_puzzle_solution = 45
    respond_puzzle_solution = 46
    reject_puzzle_solution = 47
    send_transaction = 48
    transaction_ack = 49
    new_peak_wallet = 50
    request_block_header = 51
    respond_block_header = 52
    reject_header_request = 53
    request_removals = 54
    respond_removals = 55
    reject_removals_request = 56
    request_additions = 57
    respond_additions = 58
    reject_additions_request = 59
    request_header_blocks = 60
    reject_header_blocks = 61
    respond_header_blocks = 62

    # Introducer protocol (introducer <-> full_node)
    request_peers_introducer = 63
    respond_peers_introducer = 64

    # Simulator protocol
    farm_new_block = 65

<<<<<<< HEAD
    request_proof_of_weight_v2 = 66
    respond_proof_of_weight_v2 = 67
=======
    # New harvester protocol
    new_signage_point_harvester = 66
    request_plots = 67
    respond_plots = 68
>>>>>>> d5a7dbbc
<|MERGE_RESOLUTION|>--- conflicted
+++ resolved
@@ -82,12 +82,10 @@
     # Simulator protocol
     farm_new_block = 65
 
-<<<<<<< HEAD
-    request_proof_of_weight_v2 = 66
-    respond_proof_of_weight_v2 = 67
-=======
     # New harvester protocol
     new_signage_point_harvester = 66
     request_plots = 67
     respond_plots = 68
->>>>>>> d5a7dbbc
+
+    request_proof_of_weight_v2 = 69
+    respond_proof_of_weight_v2 = 70