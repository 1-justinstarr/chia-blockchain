--- conflicted
+++ resolved
@@ -544,7 +544,9 @@
   # the user accepts the risk/responsibility of verifying the authenticity and origin of unknown CATs
   automatically_add_unknown_cats: False
 
-<<<<<<< HEAD
+  # Interval to resend unconfirmed transactions, even if previously accepted into Mempool
+  tx_resend_timeout_secs: 1800
+
 data_layer:
   # TODO: consider name
   # TODO: organize consistently with other sections
@@ -578,8 +580,4 @@
     private_crt:  "config/ssl/data_layer/private_data_layer.crt"
     private_key:  "config/ssl/data_layer/private_data_layer.key"
     public_crt:  "config/ssl/data_layer/public_data_layer.crt"
-    public_key:  "config/ssl/data_layer/public_data_layer.key"
-=======
-  # Interval to resend unconfirmed transactions, even if previously accepted into Mempool
-  tx_resend_timeout_secs: 1800
->>>>>>> 71a8ac2e
+    public_key:  "config/ssl/data_layer/public_data_layer.key"