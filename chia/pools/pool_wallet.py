--- conflicted
+++ resolved
@@ -270,10 +270,6 @@
         that we are not interested in, and can contain many ephemeral spends. They must all be in the same block.
         The DB must be committed after calling this method. All validation should be done here.
         """
-<<<<<<< HEAD
-        coin_name_to_spend: Dict[bytes32, CoinSpend] = {cs.coin.name(): cs for cs in block_spends}
-=======
->>>>>>> 1b8f1809
         tip: Tuple[uint32, CoinSpend] = await self.get_tip()
         tip_spend = tip[1]
 
