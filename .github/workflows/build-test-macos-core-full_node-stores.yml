--- conflicted
+++ resolved
@@ -100,11 +100,7 @@
     - name: Test core-full_node-stores code with pytest
       run: |
         . ./activate
-<<<<<<< HEAD
-        venv/bin/coverage run --rcfile=.coveragerc ./venv/bin/py.test --durations=10  -n 4 -m "not benchmark" tests/core/full_node/stores/test_block_store.py tests/core/full_node/stores/test_coin_store.py tests/core/full_node/stores/test_full_node_store.py tests/core/full_node/stores/test_hint_store.py tests/core/full_node/stores/test_sync_store.py
-=======
         venv/bin/coverage run --rcfile=.coveragerc --module pytest --durations=10  -n 4 -m "not benchmark" tests/core/full_node/stores/test_block_store.py tests/core/full_node/stores/test_coin_store.py tests/core/full_node/stores/test_full_node_store.py tests/core/full_node/stores/test_hint_store.py tests/core/full_node/stores/test_sync_store.py
->>>>>>> 48bb002d
 
     - name: Process coverage data
       run: |
