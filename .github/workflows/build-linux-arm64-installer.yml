name: Linux ARM64 installer on Python 3.8

on:
  push:
    branches:
      - main
    tags:
        - '**'
  pull_request:
    branches:
      - '**'

concurrency:
  # SHA is added to the end if on `main` to let all main workflows run
  group: ${{ github.ref }}-${{ github.workflow }}-${{ github.event_name }}-${{ github.ref == 'refs/heads/main' && github.sha || '' }}
  cancel-in-progress: true

jobs:
  build:
    name: Linux ARM64 installer on Python 3.8
    runs-on: [ARM64]
    container: chianetwork/ubuntu-18.04-builder:latest
    timeout-minutes: 120
    strategy:
      fail-fast: false
      max-parallel: 4
      matrix:
        python-version: [3.8]

    steps:
    - uses: Chia-Network/actions/clean-workspace@main

    - name: Checkout Code
      uses: actions/checkout@v3
      with:
        fetch-depth: 0
        submodules: recursive

    - uses: Chia-Network/actions/git-ssh-to-https@main

    - name: Cleanup any leftovers that exist from previous runs
      run: bash build_scripts/clean-runner.sh || true

    # Create our own venv outside of the git directory JUST for getting the ACTUAL version so that install can't break it
    - name: Get version number
      id: version_number
      run: |
        python3 -m venv ../venv
        . ../venv/bin/activate
        pip3 install setuptools_scm
        echo "::set-output name=CHIA_INSTALLER_VERSION::$(python3 ./build_scripts/installer-version.py)"
        deactivate

    - name: Test for secrets access
      id: check_secrets
      shell: bash
      run: |
        unset HAS_SECRET
        if [ -n "$SECRET" ]; then HAS_SECRET='true' ; fi
        echo ::set-output name=HAS_SECRET::${HAS_SECRET}
      env:
        SECRET: "${{ secrets.INSTALLER_UPLOAD_SECRET }}"

      # Get the most recent release from chia-plotter-madmax
    - uses: actions/github-script@v6
      id: 'latest-madmax'
      with:
        github-token: ${{ secrets.GITHUB_TOKEN }}
        result-encoding: string
        script: |
<<<<<<< HEAD
          const releases = await github.rest.repos.listReleases({
=======
          const release = await github.rest.repos.getLatestRelease({
>>>>>>> 2fbe062e
            owner: 'Chia-Network',
            repo: 'chia-plotter-madmax',
          });
          return release.data.tag_name;

    - name: Get latest madmax plotter
      run: |
        mkdir "$GITHUB_WORKSPACE/madmax"
        wget -O "$GITHUB_WORKSPACE/madmax/chia_plot" https://github.com/Chia-Network/chia-plotter-madmax/releases/download/${{ steps.latest-madmax.outputs.result }}/chia_plot-${{ steps.latest-madmax.outputs.result }}-arm64
        wget -O "$GITHUB_WORKSPACE/madmax/chia_plot_k34" https://github.com/Chia-Network/chia-plotter-madmax/releases/download/${{ steps.latest-madmax.outputs.result }}/chia_plot_k34-${{ steps.latest-madmax.outputs.result }}-arm64
        chmod +x "$GITHUB_WORKSPACE/madmax/chia_plot"
        chmod +x "$GITHUB_WORKSPACE/madmax/chia_plot_k34"

      # Get the most recent release from bladebit
    - uses: actions/github-script@v6
      id: 'latest-bladebit'
      with:
        github-token: ${{ secrets.GITHUB_TOKEN }}
        result-encoding: string
        script: |
<<<<<<< HEAD
          const releases = await github.rest.repos.listReleases({
=======
          const release = await github.rest.repos.getLatestRelease({
>>>>>>> 2fbe062e
            owner: 'Chia-Network',
            repo: 'bladebit',
          });
          return release.data.tag_name;

    - name: Get latest bladebit plotter
      run: |
        mkdir "$GITHUB_WORKSPACE/bladebit"
        wget -O /tmp/bladebit.tar.gz https://github.com/Chia-Network/bladebit/releases/download/${{ steps.latest-bladebit.outputs.result }}/bladebit-${{ steps.latest-bladebit.outputs.result }}-ubuntu-arm64.tar.gz
        tar -xvzf /tmp/bladebit.tar.gz -C $GITHUB_WORKSPACE/bladebit
        chmod +x "$GITHUB_WORKSPACE/bladebit/bladebit"

    - name: Run install script
      env:
        INSTALL_PYTHON_VERSION: ${{ matrix.python-version }}
      run: |
        sh install.sh

    - name: Build arm64 .deb package
      env:
        CHIA_INSTALLER_VERSION: ${{ steps.version_number.outputs.CHIA_INSTALLER_VERSION }}
      run: |
        ldd --version
        git -C ./chia-blockchain-gui status
        . ./activate
        cd ./build_scripts
        sh build_linux_deb.sh arm64

    - name: Upload Linux artifacts
      uses: actions/upload-artifact@v2
      with:
        name: chia-installers-linux-deb-arm64
        path: ${{ github.workspace }}/build_scripts/final_installer/

    - name: Configure AWS Credentials
      if: steps.check_secrets.outputs.HAS_SECRET
      uses: aws-actions/configure-aws-credentials@v1
      with:
        aws-access-key-id: ${{ secrets.INSTALLER_UPLOAD_KEY }}
        aws-secret-access-key: ${{ secrets.INSTALLER_UPLOAD_SECRET }}
        aws-region: us-west-2

    - name: Upload to s3
      env:
        CHIA_INSTALLER_VERSION: ${{ steps.version_number.outputs.CHIA_INSTALLER_VERSION }}
      if: steps.check_secrets.outputs.HAS_SECRET
      run: |
<<<<<<< HEAD
          GIT_SHORT_HASH=$(echo "${GITHUB_SHA}" | cut -c1-8)
          CHIA_DEV_BUILD=${CHIA_INSTALLER_VERSION}-$GIT_SHORT_HASH
          echo "CHIA_DEV_BUILD=$CHIA_DEV_BUILD" >>$GITHUB_ENV
          aws s3 cp "$GITHUB_WORKSPACE/build_scripts/final_installer/chia-blockchain_${CHIA_INSTALLER_VERSION}_arm64.deb" "s3://download.chia.net/dev/chia-blockchain_${CHIA_DEV_BUILD}_arm64.deb"
=======
        GIT_SHORT_HASH=$(echo "${GITHUB_SHA}" | cut -c1-8)
        CHIA_DEV_BUILD=${CHIA_INSTALLER_VERSION}-$GIT_SHORT_HASH
        echo "CHIA_DEV_BUILD=$CHIA_DEV_BUILD" >>$GITHUB_ENV
        aws s3 cp "$GITHUB_WORKSPACE/build_scripts/final_installer/chia-blockchain_${CHIA_INSTALLER_VERSION}_arm64.deb" "s3://download.chia.net/dev/chia-blockchain_${CHIA_DEV_BUILD}_arm64.deb"
        aws s3 cp "$GITHUB_WORKSPACE/build_scripts/final_installer/chia-blockchain-cli_${CHIA_INSTALLER_VERSION}-1_arm64.deb" "s3://download.chia.net/dev/chia-blockchain-cli_${CHIA_DEV_BUILD}-1_arm64.deb"
>>>>>>> 2fbe062e

    - name: Create Checksums
      if: startsWith(github.ref, 'refs/tags/') || github.ref == 'refs/heads/main'
      env:
        CHIA_INSTALLER_VERSION: ${{ steps.version_number.outputs.CHIA_INSTALLER_VERSION }}
      run: |
        ls $GITHUB_WORKSPACE/build_scripts/final_installer/
        sha256sum $GITHUB_WORKSPACE/build_scripts/final_installer/chia-blockchain_${CHIA_INSTALLER_VERSION}_arm64.deb > $GITHUB_WORKSPACE/build_scripts/final_installer/chia-blockchain_${CHIA_INSTALLER_VERSION}_arm64.deb.sha256
        sha256sum $GITHUB_WORKSPACE/build_scripts/final_installer/chia-blockchain-cli_${CHIA_INSTALLER_VERSION}-1_arm64.deb > $GITHUB_WORKSPACE/build_scripts/final_installer/chia-blockchain-cli_${CHIA_INSTALLER_VERSION}-1_arm64.deb.sha256
        ls $GITHUB_WORKSPACE/build_scripts/final_installer/

    - name: Install py3createtorrent
      if: startsWith(github.ref, 'refs/tags/')
      run: |
        pip3 install py3createtorrent

    - name: Create torrent
      if: startsWith(github.ref, 'refs/tags/')
      env:
        CHIA_INSTALLER_VERSION: ${{ steps.version_number.outputs.CHIA_INSTALLER_VERSION }}
      run: |
        py3createtorrent -f -t udp://tracker.opentrackr.org:1337/announce $GITHUB_WORKSPACE/build_scripts/final_installer/chia-blockchain_${CHIA_INSTALLER_VERSION}_arm64.deb -o $GITHUB_WORKSPACE/build_scripts/final_installer/chia-blockchain_${CHIA_INSTALLER_VERSION}_arm64.deb.torrent --webseed https://download.chia.net/install/chia-blockchain_${CHIA_INSTALLER_VERSION}_arm64.deb
<<<<<<< HEAD
=======
        py3createtorrent -f -t udp://tracker.opentrackr.org:1337/announce $GITHUB_WORKSPACE/build_scripts/final_installer/chia-blockchain-cli_${CHIA_INSTALLER_VERSION}-1_arm64.deb -o $GITHUB_WORKSPACE/build_scripts/final_installer/chia-blockchain-cli_${CHIA_INSTALLER_VERSION}-1_arm64.deb.torrent --webseed https://download.chia.net/install/chia-blockchain-cli_${CHIA_INSTALLER_VERSION}-1_arm64.deb
>>>>>>> 2fbe062e
        ls $GITHUB_WORKSPACE/build_scripts/final_installer/

    - name: Upload Beta Installer
      if: steps.check_secrets.outputs.HAS_SECRET && github.ref == 'refs/heads/main'
      env:
        CHIA_INSTALLER_VERSION: ${{ steps.version_number.outputs.CHIA_INSTALLER_VERSION }}
      run: |
        aws s3 cp $GITHUB_WORKSPACE/build_scripts/final_installer/chia-blockchain_${CHIA_INSTALLER_VERSION}_arm64.deb s3://download.chia.net/beta/chia-blockchain_arm64_latest_beta.deb
        aws s3 cp $GITHUB_WORKSPACE/build_scripts/final_installer/chia-blockchain_${CHIA_INSTALLER_VERSION}_arm64.deb.sha256 s3://download.chia.net/beta/chia-blockchain_arm64_latest_beta.deb.sha256
<<<<<<< HEAD
=======
        aws s3 cp $GITHUB_WORKSPACE/build_scripts/final_installer/chia-blockchain-cli_${CHIA_INSTALLER_VERSION}-1_arm64.deb s3://download.chia.net/beta/chia-blockchain-cli_arm64_latest_beta.deb
        aws s3 cp $GITHUB_WORKSPACE/build_scripts/final_installer/chia-blockchain-cli_${CHIA_INSTALLER_VERSION}-1_arm64.deb.sha256 s3://download.chia.net/beta/chia-blockchain-cli_arm64_latest_beta.deb.sha256
>>>>>>> 2fbe062e

    - name: Upload Release Files
      if: steps.check_secrets.outputs.HAS_SECRET && startsWith(github.ref, 'refs/tags/')
      env:
        CHIA_INSTALLER_VERSION: ${{ steps.version_number.outputs.CHIA_INSTALLER_VERSION }}
      run: |
<<<<<<< HEAD
          ls $GITHUB_WORKSPACE/build_scripts/final_installer/
          aws s3 cp $GITHUB_WORKSPACE/build_scripts/final_installer/chia-blockchain_${CHIA_INSTALLER_VERSION}_arm64.deb s3://download.chia.net/install/
          aws s3 cp $GITHUB_WORKSPACE/build_scripts/final_installer/chia-blockchain_${CHIA_INSTALLER_VERSION}_arm64.deb.sha256 s3://download.chia.net/install/
          aws s3 cp $GITHUB_WORKSPACE/build_scripts/final_installer/chia-blockchain_${CHIA_INSTALLER_VERSION}_arm64.deb.torrent s3://download.chia.net/torrents/
=======
        ls $GITHUB_WORKSPACE/build_scripts/final_installer/
        aws s3 cp $GITHUB_WORKSPACE/build_scripts/final_installer/chia-blockchain_${CHIA_INSTALLER_VERSION}_arm64.deb s3://download.chia.net/install/
        aws s3 cp $GITHUB_WORKSPACE/build_scripts/final_installer/chia-blockchain_${CHIA_INSTALLER_VERSION}_arm64.deb.sha256 s3://download.chia.net/install/
        aws s3 cp $GITHUB_WORKSPACE/build_scripts/final_installer/chia-blockchain_${CHIA_INSTALLER_VERSION}_arm64.deb.torrent s3://download.chia.net/torrents/
        aws s3 cp $GITHUB_WORKSPACE/build_scripts/final_installer/chia-blockchain-cli_${CHIA_INSTALLER_VERSION}-1_arm64.deb s3://download.chia.net/install/
        aws s3 cp $GITHUB_WORKSPACE/build_scripts/final_installer/chia-blockchain-cli_${CHIA_INSTALLER_VERSION}-1_arm64.deb.sha256 s3://download.chia.net/install/
        aws s3 cp $GITHUB_WORKSPACE/build_scripts/final_installer/chia-blockchain-cli_${CHIA_INSTALLER_VERSION}-1_arm64.deb.torrent s3://download.chia.net/torrents/
>>>>>>> 2fbe062e

    - name: Get tag name
      if: startsWith(github.ref, 'refs/tags/')
      id: tag-name
      run: |
        echo "::set-output name=TAG_NAME::$(echo ${{ github.ref }} | cut -d'/' -f 3)"
        echo "::set-output name=REPO_NAME::$(echo ${{ github.repository }} | cut -d'/' -f 2)"

    - name: Mark installer complete
      if: startsWith(github.ref, 'refs/tags/')
      run: |
        curl -s -XPOST -H "Authorization: Bearer ${{ secrets.GLUE_ACCESS_TOKEN }}" --data '{"chia_ref": "${{ steps.tag-name.outputs.TAG_NAME }}"}' ${{ secrets.GLUE_API_URL }}/api/v1/${{ steps.tag-name.outputs.REPO_NAME }}/${{ steps.tag-name.outputs.TAG_NAME }}/success/build-arm

    - name: Clean up on self hosted runner
      run: |
        sudo rm -rf build_scripts/final_installer<|MERGE_RESOLUTION|>--- conflicted
+++ resolved
@@ -68,11 +68,7 @@
         github-token: ${{ secrets.GITHUB_TOKEN }}
         result-encoding: string
         script: |
-<<<<<<< HEAD
-          const releases = await github.rest.repos.listReleases({
-=======
           const release = await github.rest.repos.getLatestRelease({
->>>>>>> 2fbe062e
             owner: 'Chia-Network',
             repo: 'chia-plotter-madmax',
           });
@@ -93,11 +89,7 @@
         github-token: ${{ secrets.GITHUB_TOKEN }}
         result-encoding: string
         script: |
-<<<<<<< HEAD
-          const releases = await github.rest.repos.listReleases({
-=======
           const release = await github.rest.repos.getLatestRelease({
->>>>>>> 2fbe062e
             owner: 'Chia-Network',
             repo: 'bladebit',
           });
@@ -145,18 +137,11 @@
         CHIA_INSTALLER_VERSION: ${{ steps.version_number.outputs.CHIA_INSTALLER_VERSION }}
       if: steps.check_secrets.outputs.HAS_SECRET
       run: |
-<<<<<<< HEAD
-          GIT_SHORT_HASH=$(echo "${GITHUB_SHA}" | cut -c1-8)
-          CHIA_DEV_BUILD=${CHIA_INSTALLER_VERSION}-$GIT_SHORT_HASH
-          echo "CHIA_DEV_BUILD=$CHIA_DEV_BUILD" >>$GITHUB_ENV
-          aws s3 cp "$GITHUB_WORKSPACE/build_scripts/final_installer/chia-blockchain_${CHIA_INSTALLER_VERSION}_arm64.deb" "s3://download.chia.net/dev/chia-blockchain_${CHIA_DEV_BUILD}_arm64.deb"
-=======
         GIT_SHORT_HASH=$(echo "${GITHUB_SHA}" | cut -c1-8)
         CHIA_DEV_BUILD=${CHIA_INSTALLER_VERSION}-$GIT_SHORT_HASH
         echo "CHIA_DEV_BUILD=$CHIA_DEV_BUILD" >>$GITHUB_ENV
         aws s3 cp "$GITHUB_WORKSPACE/build_scripts/final_installer/chia-blockchain_${CHIA_INSTALLER_VERSION}_arm64.deb" "s3://download.chia.net/dev/chia-blockchain_${CHIA_DEV_BUILD}_arm64.deb"
         aws s3 cp "$GITHUB_WORKSPACE/build_scripts/final_installer/chia-blockchain-cli_${CHIA_INSTALLER_VERSION}-1_arm64.deb" "s3://download.chia.net/dev/chia-blockchain-cli_${CHIA_DEV_BUILD}-1_arm64.deb"
->>>>>>> 2fbe062e
 
     - name: Create Checksums
       if: startsWith(github.ref, 'refs/tags/') || github.ref == 'refs/heads/main'
@@ -179,10 +164,7 @@
         CHIA_INSTALLER_VERSION: ${{ steps.version_number.outputs.CHIA_INSTALLER_VERSION }}
       run: |
         py3createtorrent -f -t udp://tracker.opentrackr.org:1337/announce $GITHUB_WORKSPACE/build_scripts/final_installer/chia-blockchain_${CHIA_INSTALLER_VERSION}_arm64.deb -o $GITHUB_WORKSPACE/build_scripts/final_installer/chia-blockchain_${CHIA_INSTALLER_VERSION}_arm64.deb.torrent --webseed https://download.chia.net/install/chia-blockchain_${CHIA_INSTALLER_VERSION}_arm64.deb
-<<<<<<< HEAD
-=======
         py3createtorrent -f -t udp://tracker.opentrackr.org:1337/announce $GITHUB_WORKSPACE/build_scripts/final_installer/chia-blockchain-cli_${CHIA_INSTALLER_VERSION}-1_arm64.deb -o $GITHUB_WORKSPACE/build_scripts/final_installer/chia-blockchain-cli_${CHIA_INSTALLER_VERSION}-1_arm64.deb.torrent --webseed https://download.chia.net/install/chia-blockchain-cli_${CHIA_INSTALLER_VERSION}-1_arm64.deb
->>>>>>> 2fbe062e
         ls $GITHUB_WORKSPACE/build_scripts/final_installer/
 
     - name: Upload Beta Installer
@@ -192,23 +174,14 @@
       run: |
         aws s3 cp $GITHUB_WORKSPACE/build_scripts/final_installer/chia-blockchain_${CHIA_INSTALLER_VERSION}_arm64.deb s3://download.chia.net/beta/chia-blockchain_arm64_latest_beta.deb
         aws s3 cp $GITHUB_WORKSPACE/build_scripts/final_installer/chia-blockchain_${CHIA_INSTALLER_VERSION}_arm64.deb.sha256 s3://download.chia.net/beta/chia-blockchain_arm64_latest_beta.deb.sha256
-<<<<<<< HEAD
-=======
         aws s3 cp $GITHUB_WORKSPACE/build_scripts/final_installer/chia-blockchain-cli_${CHIA_INSTALLER_VERSION}-1_arm64.deb s3://download.chia.net/beta/chia-blockchain-cli_arm64_latest_beta.deb
         aws s3 cp $GITHUB_WORKSPACE/build_scripts/final_installer/chia-blockchain-cli_${CHIA_INSTALLER_VERSION}-1_arm64.deb.sha256 s3://download.chia.net/beta/chia-blockchain-cli_arm64_latest_beta.deb.sha256
->>>>>>> 2fbe062e
 
     - name: Upload Release Files
       if: steps.check_secrets.outputs.HAS_SECRET && startsWith(github.ref, 'refs/tags/')
       env:
         CHIA_INSTALLER_VERSION: ${{ steps.version_number.outputs.CHIA_INSTALLER_VERSION }}
       run: |
-<<<<<<< HEAD
-          ls $GITHUB_WORKSPACE/build_scripts/final_installer/
-          aws s3 cp $GITHUB_WORKSPACE/build_scripts/final_installer/chia-blockchain_${CHIA_INSTALLER_VERSION}_arm64.deb s3://download.chia.net/install/
-          aws s3 cp $GITHUB_WORKSPACE/build_scripts/final_installer/chia-blockchain_${CHIA_INSTALLER_VERSION}_arm64.deb.sha256 s3://download.chia.net/install/
-          aws s3 cp $GITHUB_WORKSPACE/build_scripts/final_installer/chia-blockchain_${CHIA_INSTALLER_VERSION}_arm64.deb.torrent s3://download.chia.net/torrents/
-=======
         ls $GITHUB_WORKSPACE/build_scripts/final_installer/
         aws s3 cp $GITHUB_WORKSPACE/build_scripts/final_installer/chia-blockchain_${CHIA_INSTALLER_VERSION}_arm64.deb s3://download.chia.net/install/
         aws s3 cp $GITHUB_WORKSPACE/build_scripts/final_installer/chia-blockchain_${CHIA_INSTALLER_VERSION}_arm64.deb.sha256 s3://download.chia.net/install/
@@ -216,7 +189,6 @@
         aws s3 cp $GITHUB_WORKSPACE/build_scripts/final_installer/chia-blockchain-cli_${CHIA_INSTALLER_VERSION}-1_arm64.deb s3://download.chia.net/install/
         aws s3 cp $GITHUB_WORKSPACE/build_scripts/final_installer/chia-blockchain-cli_${CHIA_INSTALLER_VERSION}-1_arm64.deb.sha256 s3://download.chia.net/install/
         aws s3 cp $GITHUB_WORKSPACE/build_scripts/final_installer/chia-blockchain-cli_${CHIA_INSTALLER_VERSION}-1_arm64.deb.torrent s3://download.chia.net/torrents/
->>>>>>> 2fbe062e
 
     - name: Get tag name
       if: startsWith(github.ref, 'refs/tags/')
