name: MacOS Intel installer on Python 3.9

on:
  push:
    branches:
      - main
    tags:
        - '**'
  pull_request:
    branches:
      - '**'

concurrency:
  # SHA is added to the end if on `main` to let all main workflows run
  group: ${{ github.ref }}-${{ github.workflow }}-${{ github.event_name }}-${{ github.ref == 'refs/heads/main' && github.sha || '' }}
  cancel-in-progress: true

jobs:
  build:
    name: MacOS Intel Installer on Python 3.9
    runs-on: ${{ matrix.os }}
    timeout-minutes: 40
    strategy:
      fail-fast: false
      max-parallel: 4
      matrix:
        python-version: [3.9]
        os: [macOS-latest]

    steps:
    - name: Checkout Code
      uses: actions/checkout@v3
      with:
        fetch-depth: 0
        submodules: recursive

    - uses: Chia-Network/actions/git-ssh-to-https@main

    - name: Cleanup any leftovers that exist from previous runs
      run: bash build_scripts/clean-runner.sh || true

    - name: Test for secrets access
      id: check_secrets
      shell: bash
      run: |
        unset HAS_APPLE_SECRET
        unset HAS_AWS_SECRET

        if [ -n "$APPLE_SECRET" ]; then HAS_APPLE_SECRET='true' ; fi
        echo ::set-output name=HAS_APPLE_SECRET::${HAS_APPLE_SECRET}

        if [ -n "$AWS_SECRET" ]; then HAS_AWS_SECRET='true' ; fi
        echo ::set-output name=HAS_AWS_SECRET::${HAS_AWS_SECRET}
      env:
        APPLE_SECRET: "${{ secrets.APPLE_DEV_ID_APP }}"
        AWS_SECRET: "${{ secrets.INSTALLER_UPLOAD_KEY }}"

    - name: Create installer version number
      id: version_number
      run: |
        python3 -m venv ../venv
        . ../venv/bin/activate
        pip install setuptools_scm
        echo "::set-output name=CHIA_INSTALLER_VERSION::$(python3 ./build_scripts/installer-version.py)"
        deactivate

    - name: Setup Python environment
      uses: actions/setup-python@v2
      with:
        python-version: ${{ matrix.python-version }}

    - name: Cache npm
      uses: actions/cache@v3
      env:
        cache-name: cache-node-modules
      with:
        # npm cache files are stored in `~/.npm` on Linux/macOS
        path: ~/.npm
        key: ${{ runner.os }}-build-${{ env.cache-name }}-${{ hashFiles('**/package-lock.json') }}
        restore-keys: |
          ${{ runner.os }}-build-${{ env.cache-name }}-
          ${{ runner.os }}-build-
          ${{ runner.os }}-

    - name: Get pip cache dir
      id: pip-cache
      run: |
        echo "::set-output name=dir::$(pip cache dir)"

    - name: Cache pip
      uses: actions/cache@v3
      with:
        # Note that new runners may break this https://github.com/actions/cache/issues/292
        path: ${{ steps.pip-cache.outputs.dir }}
        key: ${{ runner.os }}-pip-${{ hashFiles('**/setup.py') }}
        restore-keys: |
          ${{ runner.os }}-pip-

    - name: Import Apple app signing certificate
      if: steps.check_secrets.outputs.HAS_APPLE_SECRET
      uses: Apple-Actions/import-codesign-certs@v1
      with:
        p12-file-base64: ${{ secrets.APPLE_DEV_ID_APP }}
        p12-password: ${{ secrets.APPLE_DEV_ID_APP_PASS }}

    # Get the most recent release from chia-plotter-madmax
    - uses: actions/github-script@v6
      id: 'latest-madmax'
      with:
        github-token: ${{ secrets.GITHUB_TOKEN }}
        result-encoding: string
        script: |
<<<<<<< HEAD
          const releases = await github.rest.repos.listReleases({
=======
          const release = await github.rest.repos.getLatestRelease({
>>>>>>> d154105a
            owner: 'Chia-Network',
            repo: 'chia-plotter-madmax',
          });
          return release.data.tag_name;

    - name: Get latest madmax plotter
      run: |
        mkdir "$GITHUB_WORKSPACE/madmax"
        wget -O "$GITHUB_WORKSPACE/madmax/chia_plot" https://github.com/Chia-Network/chia-plotter-madmax/releases/download/${{ steps.latest-madmax.outputs.result }}/chia_plot-${{ steps.latest-madmax.outputs.result }}-macos-intel
        wget -O "$GITHUB_WORKSPACE/madmax/chia_plot_k34" https://github.com/Chia-Network/chia-plotter-madmax/releases/download/${{ steps.latest-madmax.outputs.result }}/chia_plot_k34-${{ steps.latest-madmax.outputs.result }}-macos-intel
        chmod +x "$GITHUB_WORKSPACE/madmax/chia_plot"
        chmod +x "$GITHUB_WORKSPACE/madmax/chia_plot_k34"

    - name: Run install script
      env:
        INSTALL_PYTHON_VERSION: ${{ matrix.python-version }}
      run: |
        sh install.sh

    - name: Setup Node 16.x
      uses: actions/setup-node@v3
      with:
        node-version: '16.x'

    - name: Build MacOS DMG
      env:
        CHIA_INSTALLER_VERSION: ${{ steps.version_number.outputs.CHIA_INSTALLER_VERSION }}
        NOTARIZE: ${{ steps.check_secrets.outputs.HAS_APPLE_SECRET }}
        APPLE_NOTARIZE_USERNAME: "${{ secrets.APPLE_NOTARIZE_USERNAME }}"
        APPLE_NOTARIZE_PASSWORD: "${{ secrets.APPLE_NOTARIZE_PASSWORD }}"
      run: |
        git -C ./chia-blockchain-gui status
        . ./activate
        cd ./build_scripts
        sh build_macos.sh

    - name: Upload MacOS artifacts
      uses: actions/upload-artifact@v2
      with:
        name: chia-installers-macos-dmg-intel
        path: ${{ github.workspace }}/build_scripts/final_installer/

    - name: Create Checksums
      run: |
        ls
        shasum -a 256 ${{ github.workspace }}/build_scripts/final_installer/Chia-${{ steps.version_number.outputs.CHIA_INSTALLER_VERSION }}.dmg > ${{ github.workspace }}/build_scripts/final_installer/Chia-${{ steps.version_number.outputs.CHIA_INSTALLER_VERSION }}.dmg.sha256

    - name: Upload to s3
      if: steps.check_secrets.outputs.HAS_AWS_SECRET
      env:
        AWS_ACCESS_KEY_ID: ${{ secrets.INSTALLER_UPLOAD_KEY }}
        AWS_SECRET_ACCESS_KEY: ${{ secrets.INSTALLER_UPLOAD_SECRET }}
        AWS_REGION: us-west-2
        CHIA_INSTALLER_VERSION: ${{ steps.version_number.outputs.CHIA_INSTALLER_VERSION }}
      run: |
        GIT_SHORT_HASH=$(echo "${GITHUB_SHA}" | cut -c1-8)
        CHIA_DEV_BUILD=${CHIA_INSTALLER_VERSION}-$GIT_SHORT_HASH
        echo "CHIA_DEV_BUILD=$CHIA_DEV_BUILD" >>$GITHUB_ENV
        aws s3 cp ${{ github.workspace }}/build_scripts/final_installer/Chia-${{ steps.version_number.outputs.CHIA_INSTALLER_VERSION }}.dmg s3://download.chia.net/dev/Chia-${CHIA_DEV_BUILD}.dmg

    - name: Install py3createtorrent
      if: startsWith(github.ref, 'refs/tags/')
      run: |
        pip install py3createtorrent

    - name: Create torrent
      if: startsWith(github.ref, 'refs/tags/')
      run: |
        py3createtorrent -f -t udp://tracker.opentrackr.org:1337/announce ${{ github.workspace }}/build_scripts/final_installer/Chia-${{ steps.version_number.outputs.CHIA_INSTALLER_VERSION }}.dmg -o ${{ github.workspace }}/build_scripts/final_installer/Chia-${{ steps.version_number.outputs.CHIA_INSTALLER_VERSION }}.dmg.torrent --webseed https://download.chia.net/install/Chia-${{ steps.version_number.outputs.CHIA_INSTALLER_VERSION }}.dmg
        ls ${{ github.workspace }}/build_scripts/final_installer/

    - name: Upload Beta Installer
      if: steps.check_secrets.outputs.HAS_AWS_SECRET && github.ref == 'refs/heads/main'
      env:
        CHIA_INSTALLER_VERSION: ${{ steps.version_number.outputs.CHIA_INSTALLER_VERSION }}
        AWS_ACCESS_KEY_ID: ${{ secrets.INSTALLER_UPLOAD_KEY }}
        AWS_SECRET_ACCESS_KEY: ${{ secrets.INSTALLER_UPLOAD_SECRET }}
        AWS_REGION: us-west-2
      run: |
<<<<<<< HEAD
        aws s3 cp ${{ github.workspace }}/build_scripts/final_installer/Chia-${{ steps.version_number.outputs.CHIA_INSTALLER_VERSION }}.dmg s3://download.chia.net/beta/Chia_latest_beta.dmg
        aws s3 cp ${{ github.workspace }}/build_scripts/final_installer/Chia-${{ steps.version_number.outputs.CHIA_INSTALLER_VERSION }}.dmg.sha256 s3://download.chia.net/beta/Chia_latest_beta.dmg.sha256
=======
        aws s3 cp ${{ github.workspace }}/build_scripts/final_installer/Chia-${{ steps.version_number.outputs.CHIA_INSTALLER_VERSION }}.dmg s3://download.chia.net/beta/Chia-intel_latest_beta.dmg
        aws s3 cp ${{ github.workspace }}/build_scripts/final_installer/Chia-${{ steps.version_number.outputs.CHIA_INSTALLER_VERSION }}.dmg.sha256 s3://download.chia.net/beta/Chia-intel_latest_beta.dmg.sha256
>>>>>>> d154105a

    - name: Upload Release Files
      if: steps.check_secrets.outputs.HAS_AWS_SECRET && startsWith(github.ref, 'refs/tags/')
      env:
        AWS_ACCESS_KEY_ID: ${{ secrets.INSTALLER_UPLOAD_KEY }}
        AWS_SECRET_ACCESS_KEY: ${{ secrets.INSTALLER_UPLOAD_SECRET }}
        AWS_REGION: us-west-2
      run: |
        aws s3 cp ${{ github.workspace }}/build_scripts/final_installer/Chia-${{ steps.version_number.outputs.CHIA_INSTALLER_VERSION }}.dmg s3://download.chia.net/install/
        aws s3 cp ${{ github.workspace }}/build_scripts/final_installer/Chia-${{ steps.version_number.outputs.CHIA_INSTALLER_VERSION }}.dmg.sha256 s3://download.chia.net/install/
        aws s3 cp ${{ github.workspace }}/build_scripts/final_installer/Chia-${{ steps.version_number.outputs.CHIA_INSTALLER_VERSION }}.dmg.torrent s3://download.chia.net/torrents/

    - name: Get tag name
      if: startsWith(github.ref, 'refs/tags/')
      id: tag-name
      run: |
        echo "::set-output name=TAG_NAME::$(echo ${{ github.ref }} | cut -d'/' -f 3)"
        echo "::set-output name=REPO_NAME::$(echo ${{ github.repository }} | cut -d'/' -f 2)"

    - name: Mark installer complete
      if: startsWith(github.ref, 'refs/tags/')
      run: |
        curl -s -XPOST -H "Authorization: Bearer ${{ secrets.GLUE_ACCESS_TOKEN }}" --data '{"chia_ref": "${{ steps.tag-name.outputs.TAG_NAME }}"}' ${{ secrets.GLUE_API_URL }}/api/v1/${{ steps.tag-name.outputs.REPO_NAME }}/${{ steps.tag-name.outputs.TAG_NAME }}/success/build-macos<|MERGE_RESOLUTION|>--- conflicted
+++ resolved
@@ -110,11 +110,7 @@
         github-token: ${{ secrets.GITHUB_TOKEN }}
         result-encoding: string
         script: |
-<<<<<<< HEAD
-          const releases = await github.rest.repos.listReleases({
-=======
           const release = await github.rest.repos.getLatestRelease({
->>>>>>> d154105a
             owner: 'Chia-Network',
             repo: 'chia-plotter-madmax',
           });
@@ -194,13 +190,8 @@
         AWS_SECRET_ACCESS_KEY: ${{ secrets.INSTALLER_UPLOAD_SECRET }}
         AWS_REGION: us-west-2
       run: |
-<<<<<<< HEAD
-        aws s3 cp ${{ github.workspace }}/build_scripts/final_installer/Chia-${{ steps.version_number.outputs.CHIA_INSTALLER_VERSION }}.dmg s3://download.chia.net/beta/Chia_latest_beta.dmg
-        aws s3 cp ${{ github.workspace }}/build_scripts/final_installer/Chia-${{ steps.version_number.outputs.CHIA_INSTALLER_VERSION }}.dmg.sha256 s3://download.chia.net/beta/Chia_latest_beta.dmg.sha256
-=======
         aws s3 cp ${{ github.workspace }}/build_scripts/final_installer/Chia-${{ steps.version_number.outputs.CHIA_INSTALLER_VERSION }}.dmg s3://download.chia.net/beta/Chia-intel_latest_beta.dmg
         aws s3 cp ${{ github.workspace }}/build_scripts/final_installer/Chia-${{ steps.version_number.outputs.CHIA_INSTALLER_VERSION }}.dmg.sha256 s3://download.chia.net/beta/Chia-intel_latest_beta.dmg.sha256
->>>>>>> d154105a
 
     - name: Upload Release Files
       if: steps.check_secrets.outputs.HAS_AWS_SECRET && startsWith(github.ref, 'refs/tags/')
