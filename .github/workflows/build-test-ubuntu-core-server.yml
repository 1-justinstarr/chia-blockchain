#
# THIS FILE IS GENERATED. SEE https://github.com/Chia-Network/chia-blockchain/tree/main/tests#readme
#
name: Ubuntu core-server Test

on:
  push:
    branches:
      - main
    tags:
        - '**'
  pull_request:
    branches:
      - '**'

concurrency:
  # SHA is added to the end if on `main` to let all main workflows run
  group: ${{ github.ref }}-${{ github.workflow }}-${{ github.event_name }}-${{ github.ref == 'refs/heads/main' && github.sha || '' }}
  cancel-in-progress: true

jobs:
  build:
    name: Ubuntu core-server Test
    runs-on: ${{ matrix.os }}
    timeout-minutes: 30
    strategy:
      fail-fast: false
      max-parallel: 4
      matrix:
        python-version: [3.7, 3.8, 3.9]
        os: [ubuntu-latest]
    env:
      CHIA_ROOT: ${{ github.workspace }}/.chia/mainnet
      JOB_FILE_NAME: tests_${{ matrix.os }}_python-${{ matrix.python-version }}_core-server

    steps:
    - name: Checkout Code
      uses: actions/checkout@v3
      with:
        fetch-depth: 0

    - name: Setup Python environment
      uses: actions/setup-python@v2
      with:
        python-version: ${{ matrix.python-version }}

    - name: Cache npm
      uses: actions/cache@v3
      with:
        path: ~/.npm
        key: ${{ runner.os }}-node-${{ hashFiles('**/package-lock.json') }}
        restore-keys: |
          ${{ runner.os }}-node-

    - name: Get pip cache dir
      id: pip-cache
      run: |
        echo "::set-output name=dir::$(pip cache dir)"

    - name: Cache pip
      uses: actions/cache@v3
      with:
        path: ${{ steps.pip-cache.outputs.dir }}
        key: ${{ runner.os }}-pip-${{ hashFiles('**/setup.py') }}
        restore-keys: |
          ${{ runner.os }}-pip-

    - name: Cache test blocks and plots
      uses: actions/cache@v2
      id: test-blocks-plots
      with:
        path: |
          ${{ github.workspace }}/.chia/blocks
          ${{ github.workspace }}/.chia/test-plots
        key: 0.29.0

    - name: Checkout test blocks and plots (Linux, macOS)
      if: steps.test-blocks-plots.outputs.cache-hit != 'true' && (startswith(matrix.os, 'ubuntu') || startswith(matrix.os, 'macos'))
      run: |
        wget -qO- https://github.com/Chia-Network/test-cache/archive/refs/tags/0.29.0.tar.gz | tar xzf -
        mkdir ${{ github.workspace }}/.chia
        mv ${{ github.workspace }}/test-cache-0.29.0/* ${{ github.workspace }}/.chia

    - name: Checkout test blocks and plots (Windows)
      if: steps.test-blocks-plots.outputs.cache-hit != 'true' && startswith(matrix.os, 'windows')
      run: |
        Invoke-WebRequest -OutFile blocks_and_plots.zip https://github.com/Chia-Network/test-cache/archive/refs/tags/0.29.0.zip; Expand-Archive blocks_and_plots.zip -DestinationPath .
        mkdir ${{ github.workspace }}/.chia
        mv ${{ github.workspace }}/test-cache-0.29.0/* ${{ github.workspace }}/.chia

    - name: Run install script
      env:
        INSTALL_PYTHON_VERSION: ${{ matrix.python-version }}
      run: |
        sh install.sh -d

# Omitted installing Timelord

    - name: Test core-server code with pytest
      run: |
        . ./activate
<<<<<<< HEAD
        venv/bin/coverage run --rcfile=.coveragerc ./venv/bin/py.test --durations=10  -n 0 -m "not benchmark" -p no:monitor tests/core/server/test_dos.py tests/core/server/test_rate_limits.py
=======
        venv/bin/coverage run --rcfile=.coveragerc --module pytest tests/core/server/test_*.py --durations=10  -n 0 -m "not benchmark" -p no:monitor
>>>>>>> 8d510157

    - name: Process coverage data
      run: |
        venv/bin/coverage combine --rcfile=.coveragerc .coverage.*
        venv/bin/coverage xml --rcfile=.coveragerc -o coverage.xml
        mkdir coverage_reports
        cp .coverage "coverage_reports/.coverage.${{ env.JOB_FILE_NAME }}"
        cp coverage.xml "coverage_reports/coverage.${{ env.JOB_FILE_NAME }}.xml"
        venv/bin/coverage report --rcfile=.coveragerc --show-missing

    - name: Publish coverage
      uses: actions/upload-artifact@v3
      with:
        name: coverage
        path: coverage_reports/*
        if-no-files-found: error

# Omitted resource usage check

#
# THIS FILE IS GENERATED. SEE https://github.com/Chia-Network/chia-blockchain/tree/main/tests#readme
#<|MERGE_RESOLUTION|>--- conflicted
+++ resolved
@@ -99,11 +99,7 @@
     - name: Test core-server code with pytest
       run: |
         . ./activate
-<<<<<<< HEAD
-        venv/bin/coverage run --rcfile=.coveragerc ./venv/bin/py.test --durations=10  -n 0 -m "not benchmark" -p no:monitor tests/core/server/test_dos.py tests/core/server/test_rate_limits.py
-=======
-        venv/bin/coverage run --rcfile=.coveragerc --module pytest tests/core/server/test_*.py --durations=10  -n 0 -m "not benchmark" -p no:monitor
->>>>>>> 8d510157
+        venv/bin/coverage run --rcfile=.coveragerc --module pytest --durations=10  -n 0 -m "not benchmark" -p no:monitor tests/core/server/test_dos.py tests/core/server/test_rate_limits.py
 
     - name: Process coverage data
       run: |
