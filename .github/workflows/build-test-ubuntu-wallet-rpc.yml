--- conflicted
+++ resolved
@@ -99,11 +99,7 @@
     - name: Test wallet-rpc code with pytest
       run: |
         . ./activate
-<<<<<<< HEAD
-        venv/bin/coverage run --rcfile=.coveragerc ./venv/bin/py.test --durations=10  -n 0 -m "not benchmark" -p no:monitor tests/wallet/rpc/test_wallet_rpc.py
-=======
-        venv/bin/coverage run --rcfile=.coveragerc --module pytest tests/wallet/rpc/test_*.py --durations=10  -n 0 -m "not benchmark" -p no:monitor
->>>>>>> 8d510157
+        venv/bin/coverage run --rcfile=.coveragerc --module pytest --durations=10  -n 0 -m "not benchmark" -p no:monitor tests/wallet/rpc/test_wallet_rpc.py
 
     - name: Process coverage data
       run: |
