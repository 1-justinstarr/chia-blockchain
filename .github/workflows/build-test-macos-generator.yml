--- conflicted
+++ resolved
@@ -79,11 +79,7 @@
     - name: Test generator code with pytest
       run: |
         . ./activate
-<<<<<<< HEAD
-        venv/bin/coverage run --rcfile=.coveragerc ./venv/bin/py.test --durations=10  -n 4 -m "not benchmark" tests/generator/test_compression.py tests/generator/test_generator_types.py tests/generator/test_list_to_batches.py tests/generator/test_rom.py tests/generator/test_scan.py
-=======
         venv/bin/coverage run --rcfile=.coveragerc --module pytest --durations=10  -n 4 -m "not benchmark" tests/generator/test_compression.py tests/generator/test_generator_types.py tests/generator/test_list_to_batches.py tests/generator/test_rom.py tests/generator/test_scan.py
->>>>>>> 48bb002d
 
     - name: Process coverage data
       run: |
