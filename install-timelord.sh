#!/bin/bash

set -o errexit

USAGE_TEXT="\
Usage: $0 [-d]

  -n                          do not install Python development package, Python.h etc
  -h                          display this help and exit
"

usage() {
  echo "${USAGE_TEXT}"
}

INSTALL_PYTHON_DEV=1

while getopts nh flag
do
  case "${flag}" in
    # development
    n) INSTALL_PYTHON_DEV=;;
    h) usage; exit 0;;
    *) echo; usage; exit 1;;
  esac
done

if [ -z "$VIRTUAL_ENV" ]; then
  echo "This requires the chia python virtual environment."
  echo "Execute '. ./activate' before running."
	exit 1
fi

echo "Timelord requires CMake 3.14+ to compile vdf_client."

PYTHON_VERSION=$(python -c 'import sys; print(f"python{sys.version_info.major}.{sys.version_info.minor}")')
echo "Python version: $PYTHON_VERSION"

if [ "$INSTALL_PYTHON_DEV" ]; then
  PYTHON_DEV_DEPENDENCY=lib"$PYTHON_VERSION"-dev
else
  PYTHON_DEV_DEPENDENCY=
fi

export BUILD_VDF_BENCH=Y # Installs the useful vdf_bench test of CPU squaring speed
THE_PATH=$(python -c 'import pkg_resources; print( pkg_resources.get_distribution("chiavdf").location)' 2>/dev/null)/vdf_client
CHIAVDF_VERSION=$(python -c 'from setup import dependencies; t = [_ for _ in dependencies if _.startswith("chiavdf")][0]; print(t)')

ubuntu_cmake_install() {
	UBUNTU_PRE_2004=$(python -c 'import subprocess; process = subprocess.run(["lsb_release", "-rs"], stdout=subprocess.PIPE); print(float(process.stdout) < float(20.04))')
	if [ "$UBUNTU_PRE_2004" = "True" ]; then
		echo "Installing CMake with snap."
		sudo apt-get install snapd -y
		sudo apt-get remove --purge cmake -y
		hash -r
		sudo snap install cmake --classic
		. /etc/profile
	else
		echo "Ubuntu 20.04LTS and newer support CMake 3.16+"
		sudo apt-get install cmake -y
	fi
}

symlink_vdf_bench() {
	if [ ! -e vdf_bench ] && [ -e venv/lib/"$1"/site-packages/vdf_bench ]; then
		echo ln -s venv/lib/"$1"/site-packages/vdf_bench
		ln -s venv/lib/"$1"/site-packages/vdf_bench .
	elif [ ! -e venv/lib/"$1"/site-packages/vdf_bench ]; then
		echo "ERROR: Could not find venv/lib/$1/site-packages/vdf_bench"
	else
		echo "./vdf_bench link exists."
	fi
}

if [ "$(uname)" = "Linux" ] && type apt-get; then
	UBUNTU_DEBIAN=true
	echo "Found Ubuntu/Debian."
elif [ "$(uname)" = "Linux" ] && type dnf || yum; then
	RHEL_BASED=true
	echo "Found RedHat."
elif [ "$(uname)" = "Darwin" ]; then
	MACOS=true
	echo "Found MacOS."
fi

if [ -e "$THE_PATH" ]; then
	echo "$THE_PATH"
	echo "vdf_client already exists, no action taken"
else
	if [ -e venv/bin/python ] && test $UBUNTU_DEBIAN; then
		echo "Installing chiavdf dependencies on Ubuntu/Debian"
		# If Ubuntu version is older than 20.04LTS then upgrade CMake
		ubuntu_cmake_install
		# Install remaining needed development tools - assumes venv and prior run of install.sh
<<<<<<< HEAD
		echo apt-get install libgmp-dev libboost-python-dev "$PYTHON_DEV_DEPENDENCY" libboost-system-dev build-essential -y
		sudo apt-get install libgmp-dev libboost-python-dev "$PYTHON_DEV_DEPENDENCY" libboost-system-dev build-essential -y
=======
		echo "apt-get install libgmp-dev libboost-python-dev $PYTHON_DEV_DEPENDENCY libboost-system-dev build-essential -y"
		sudo apt-get install libgmp-dev libboost-python-dev "$PYTHON_DEV_DEPENDENCY" libboost-system-dev build-essential -y
		echo "Installing chiavdf from source on Ubuntu/Debian"
>>>>>>> 2fbe062e
		echo venv/bin/python -m pip install --force --no-binary chiavdf "$CHIAVDF_VERSION"
		venv/bin/python -m pip install --force --no-binary chiavdf "$CHIAVDF_VERSION"
		symlink_vdf_bench "$PYTHON_VERSION"
	elif [ -e venv/bin/python ] && test $RHEL_BASED; then
		echo "Installing chiavdf dependencies on RedHat/CentOS/Fedora"
		# Install remaining needed development tools - assumes venv and prior run of install.sh
<<<<<<< HEAD
		echo yum install gcc gcc-c++ gmp-devel "$PYTHON_DEV_DEPENDENCY" libtool make autoconf automake openssl-devel libevent-devel boost-devel python3 -y
		sudo yum install gcc gcc-c++ gmp-devel "$PYTHON_DEV_DEPENDENCY" libtool make autoconf automake openssl-devel libevent-devel boost-devel python3 -y
=======
		echo "yum install gcc gcc-c++ gmp-devel $PYTHON_DEV_DEPENDENCY libtool make autoconf automake openssl-devel libevent-devel boost-devel python3 cmake -y"
		sudo yum install gcc gcc-c++ gmp-devel "$PYTHON_DEV_DEPENDENCY" libtool make autoconf automake openssl-devel libevent-devel boost-devel python3 cmake -y
		echo "Installing chiavdf from source on RedHat/CentOS/Fedora"
>>>>>>> 2fbe062e
		echo venv/bin/python -m pip install --force --no-binary chiavdf "$CHIAVDF_VERSION"
		venv/bin/python -m pip install --force --no-binary chiavdf "$CHIAVDF_VERSION"
		symlink_vdf_bench "$PYTHON_VERSION"
	elif [ -e venv/bin/python ] && test $MACOS; then
		echo "Installing chiavdf dependencies for MacOS."
		brew install boost cmake gmp
		echo "Installing chiavdf from source."
		# User needs to provide required packages
		echo venv/bin/python -m pip install --force --no-binary chiavdf "$CHIAVDF_VERSION"
		venv/bin/python -m pip install --force --no-binary chiavdf "$CHIAVDF_VERSION"
		symlink_vdf_bench "$PYTHON_VERSION"
	elif [ -e venv/bin/python ]; then
		echo "Installing chiavdf from source."
		# User needs to provide required packages
		echo venv/bin/python -m pip install --force --no-binary chiavdf "$CHIAVDF_VERSION"
		venv/bin/python -m pip install --force --no-binary chiavdf "$CHIAVDF_VERSION"
		symlink_vdf_bench "$PYTHON_VERSION"
	else
		echo "No venv created yet, please run install.sh."
	fi
fi
echo "To estimate a timelord on this CPU try './vdf_bench square_asm 400000' for an ips estimate."<|MERGE_RESOLUTION|>--- conflicted
+++ resolved
@@ -92,28 +92,18 @@
 		# If Ubuntu version is older than 20.04LTS then upgrade CMake
 		ubuntu_cmake_install
 		# Install remaining needed development tools - assumes venv and prior run of install.sh
-<<<<<<< HEAD
-		echo apt-get install libgmp-dev libboost-python-dev "$PYTHON_DEV_DEPENDENCY" libboost-system-dev build-essential -y
-		sudo apt-get install libgmp-dev libboost-python-dev "$PYTHON_DEV_DEPENDENCY" libboost-system-dev build-essential -y
-=======
 		echo "apt-get install libgmp-dev libboost-python-dev $PYTHON_DEV_DEPENDENCY libboost-system-dev build-essential -y"
 		sudo apt-get install libgmp-dev libboost-python-dev "$PYTHON_DEV_DEPENDENCY" libboost-system-dev build-essential -y
 		echo "Installing chiavdf from source on Ubuntu/Debian"
->>>>>>> 2fbe062e
 		echo venv/bin/python -m pip install --force --no-binary chiavdf "$CHIAVDF_VERSION"
 		venv/bin/python -m pip install --force --no-binary chiavdf "$CHIAVDF_VERSION"
 		symlink_vdf_bench "$PYTHON_VERSION"
 	elif [ -e venv/bin/python ] && test $RHEL_BASED; then
 		echo "Installing chiavdf dependencies on RedHat/CentOS/Fedora"
 		# Install remaining needed development tools - assumes venv and prior run of install.sh
-<<<<<<< HEAD
-		echo yum install gcc gcc-c++ gmp-devel "$PYTHON_DEV_DEPENDENCY" libtool make autoconf automake openssl-devel libevent-devel boost-devel python3 -y
-		sudo yum install gcc gcc-c++ gmp-devel "$PYTHON_DEV_DEPENDENCY" libtool make autoconf automake openssl-devel libevent-devel boost-devel python3 -y
-=======
 		echo "yum install gcc gcc-c++ gmp-devel $PYTHON_DEV_DEPENDENCY libtool make autoconf automake openssl-devel libevent-devel boost-devel python3 cmake -y"
 		sudo yum install gcc gcc-c++ gmp-devel "$PYTHON_DEV_DEPENDENCY" libtool make autoconf automake openssl-devel libevent-devel boost-devel python3 cmake -y
 		echo "Installing chiavdf from source on RedHat/CentOS/Fedora"
->>>>>>> 2fbe062e
 		echo venv/bin/python -m pip install --force --no-binary chiavdf "$CHIAVDF_VERSION"
 		venv/bin/python -m pip install --force --no-binary chiavdf "$CHIAVDF_VERSION"
 		symlink_vdf_bench "$PYTHON_VERSION"
